/*
 * Licensed to the Apache Software Foundation (ASF) under one or more
 * contributor license agreements.  See the NOTICE file distributed with
 * this work for additional information regarding copyright ownership.
 * The ASF licenses this file to You under the Apache License, Version 2.0
 * (the "License"); you may not use this file except in compliance with
 * the License.  You may obtain a copy of the License at
 *
 *    http://www.apache.org/licenses/LICENSE-2.0
 *
 * Unless required by applicable law or agreed to in writing, software
 * distributed under the License is distributed on an "AS IS" BASIS,
 * WITHOUT WARRANTIES OR CONDITIONS OF ANY KIND, either express or implied.
 * See the License for the specific language governing permissions and
 * limitations under the License.
 */

package org.apache.spark.sql.hive

import java.io.File

import org.scalatest.BeforeAndAfterEach

import org.apache.spark.metrics.source.HiveCatalogMetrics
import org.apache.spark.sql.execution.datasources.FileStatusCache
import org.apache.spark.sql.QueryTest
import org.apache.spark.sql.hive.test.TestHiveSingleton
import org.apache.spark.sql.internal.SQLConf
import org.apache.spark.sql.test.SQLTestUtils

class PartitionedTablePerfStatsSuite
  extends QueryTest with TestHiveSingleton with SQLTestUtils with BeforeAndAfterEach {

  override def beforeEach(): Unit = {
    super.beforeEach()
    FileStatusCache.resetForTesting()
  }

  override def afterEach(): Unit = {
    super.afterEach()
    FileStatusCache.resetForTesting()
  }

  private case class TestSpec(setupTable: (String, File) => Unit, isDatasourceTable: Boolean)

  /**
   * Runs a test against both converted hive and native datasource tables. The test can use the
   * passed TestSpec object for setup and inspecting test parameters.
   */
  private def genericTest(testName: String)(fn: TestSpec => Unit): Unit = {
    test("hive table: " + testName) {
      fn(TestSpec(setupPartitionedHiveTable, false))
    }
    test("datasource table: " + testName) {
      fn(TestSpec(setupPartitionedDatasourceTable, true))
    }
  }

  private def setupPartitionedHiveTable(tableName: String, dir: File): Unit = {
    setupPartitionedHiveTable(tableName, dir, 5)
  }

<<<<<<< HEAD
  private def setupPartitionedHiveTable(tableName: String, dir: File, scale: Int): Unit = {
=======
  private def setupPartitionedHiveTable(
      tableName: String, dir: File, scale: Int,
      clearMetricsBeforeCreate: Boolean = false, repair: Boolean = true): Unit = {
>>>>>>> 3e307b49
    spark.range(scale).selectExpr("id as fieldOne", "id as partCol1", "id as partCol2").write
      .partitionBy("partCol1", "partCol2")
      .mode("overwrite")
      .parquet(dir.getAbsolutePath)

    if (clearMetricsBeforeCreate) {
      HiveCatalogMetrics.reset()
    }

    spark.sql(s"""
      |create external table $tableName (fieldOne long)
      |partitioned by (partCol1 int, partCol2 int)
      |stored as parquet
      |location "${dir.getAbsolutePath}"""".stripMargin)
    if (repair) {
      spark.sql(s"msck repair table $tableName")
    }
  }

  private def setupPartitionedDatasourceTable(tableName: String, dir: File): Unit = {
    setupPartitionedDatasourceTable(tableName, dir, 5)
  }

<<<<<<< HEAD
  private def setupPartitionedDatasourceTable(tableName: String, dir: File, scale: Int): Unit = {
=======
  private def setupPartitionedDatasourceTable(
      tableName: String, dir: File, scale: Int,
      clearMetricsBeforeCreate: Boolean = false, repair: Boolean = true): Unit = {
>>>>>>> 3e307b49
    spark.range(scale).selectExpr("id as fieldOne", "id as partCol1", "id as partCol2").write
      .partitionBy("partCol1", "partCol2")
      .mode("overwrite")
      .parquet(dir.getAbsolutePath)

    if (clearMetricsBeforeCreate) {
      HiveCatalogMetrics.reset()
    }

    spark.sql(s"""
      |create table $tableName (fieldOne long, partCol1 int, partCol2 int)
      |using parquet
      |options (path "${dir.getAbsolutePath}")
      |partitioned by (partCol1, partCol2)""".stripMargin)
    if (repair) {
      spark.sql(s"msck repair table $tableName")
    }
  }

  genericTest("partitioned pruned table reports only selected files") { spec =>
    assert(spark.sqlContext.getConf(HiveUtils.CONVERT_METASTORE_PARQUET.key) == "true")
    withTable("test") {
      withTempDir { dir =>
        spec.setupTable("test", dir)
        val df = spark.sql("select * from test")
        assert(df.count() == 5)
        assert(df.inputFiles.length == 5)  // unpruned

        val df2 = spark.sql("select * from test where partCol1 = 3 or partCol2 = 4")
        assert(df2.count() == 2)
        assert(df2.inputFiles.length == 2)  // pruned, so we have less files

        val df3 = spark.sql("select * from test where PARTCOL1 = 3 or partcol2 = 4")
        assert(df3.count() == 2)
        assert(df3.inputFiles.length == 2)

        val df4 = spark.sql("select * from test where partCol1 = 999")
        assert(df4.count() == 0)
        assert(df4.inputFiles.length == 0)

        val df5 = spark.sql("select * from test where fieldOne = 4")
        assert(df5.count() == 1)
        assert(df5.inputFiles.length == 5)
      }
    }
  }

  genericTest("lazy partition pruning reads only necessary partition data") { spec =>
    withSQLConf(
        SQLConf.HIVE_MANAGE_FILESOURCE_PARTITIONS.key -> "true",
        SQLConf.HIVE_FILESOURCE_PARTITION_FILE_CACHE_SIZE.key -> "0") {
      withTable("test") {
        withTempDir { dir =>
          spec.setupTable("test", dir)
          HiveCatalogMetrics.reset()
          spark.sql("select * from test where partCol1 = 999").count()
          assert(HiveCatalogMetrics.METRIC_PARTITIONS_FETCHED.getCount() == 0)
          assert(HiveCatalogMetrics.METRIC_FILES_DISCOVERED.getCount() == 0)

          HiveCatalogMetrics.reset()
          spark.sql("select * from test where partCol1 < 2").count()
          assert(HiveCatalogMetrics.METRIC_PARTITIONS_FETCHED.getCount() == 2)
          assert(HiveCatalogMetrics.METRIC_FILES_DISCOVERED.getCount() == 2)

          HiveCatalogMetrics.reset()
          spark.sql("select * from test where partCol1 < 3").count()
          assert(HiveCatalogMetrics.METRIC_PARTITIONS_FETCHED.getCount() == 3)
          assert(HiveCatalogMetrics.METRIC_FILES_DISCOVERED.getCount() == 3)

          // should read all
          HiveCatalogMetrics.reset()
          spark.sql("select * from test").count()
          assert(HiveCatalogMetrics.METRIC_PARTITIONS_FETCHED.getCount() == 5)
          assert(HiveCatalogMetrics.METRIC_FILES_DISCOVERED.getCount() == 5)

          // read all should not be cached
          HiveCatalogMetrics.reset()
          spark.sql("select * from test").count()
          assert(HiveCatalogMetrics.METRIC_PARTITIONS_FETCHED.getCount() == 5)
          assert(HiveCatalogMetrics.METRIC_FILES_DISCOVERED.getCount() == 5)

          // cache should be disabled
          assert(HiveCatalogMetrics.METRIC_FILE_CACHE_HITS.getCount() == 0)
        }
      }
    }
  }

  genericTest("lazy partition pruning with file status caching enabled") { spec =>
    withSQLConf(
        SQLConf.HIVE_MANAGE_FILESOURCE_PARTITIONS.key -> "true",
        SQLConf.HIVE_FILESOURCE_PARTITION_FILE_CACHE_SIZE.key -> "9999999") {
      withTable("test") {
        withTempDir { dir =>
          spec.setupTable("test", dir)
          HiveCatalogMetrics.reset()
          assert(spark.sql("select * from test where partCol1 = 999").count() == 0)
          assert(HiveCatalogMetrics.METRIC_PARTITIONS_FETCHED.getCount() == 0)
          assert(HiveCatalogMetrics.METRIC_FILES_DISCOVERED.getCount() == 0)
          assert(HiveCatalogMetrics.METRIC_FILE_CACHE_HITS.getCount() == 0)

          HiveCatalogMetrics.reset()
          assert(spark.sql("select * from test where partCol1 < 2").count() == 2)
          assert(HiveCatalogMetrics.METRIC_PARTITIONS_FETCHED.getCount() == 2)
          assert(HiveCatalogMetrics.METRIC_FILES_DISCOVERED.getCount() == 2)
          assert(HiveCatalogMetrics.METRIC_FILE_CACHE_HITS.getCount() == 0)

          HiveCatalogMetrics.reset()
          assert(spark.sql("select * from test where partCol1 < 3").count() == 3)
          assert(HiveCatalogMetrics.METRIC_PARTITIONS_FETCHED.getCount() == 3)
          assert(HiveCatalogMetrics.METRIC_FILES_DISCOVERED.getCount() == 1)
          assert(HiveCatalogMetrics.METRIC_FILE_CACHE_HITS.getCount() == 2)

          HiveCatalogMetrics.reset()
          assert(spark.sql("select * from test").count() == 5)
          assert(HiveCatalogMetrics.METRIC_PARTITIONS_FETCHED.getCount() == 5)
          assert(HiveCatalogMetrics.METRIC_FILES_DISCOVERED.getCount() == 2)
          assert(HiveCatalogMetrics.METRIC_FILE_CACHE_HITS.getCount() == 3)

          HiveCatalogMetrics.reset()
          assert(spark.sql("select * from test").count() == 5)
          assert(HiveCatalogMetrics.METRIC_PARTITIONS_FETCHED.getCount() == 5)
          assert(HiveCatalogMetrics.METRIC_FILES_DISCOVERED.getCount() == 0)
          assert(HiveCatalogMetrics.METRIC_FILE_CACHE_HITS.getCount() == 5)
        }
      }
    }
  }

  genericTest("file status caching respects refresh table and refreshByPath") { spec =>
    withSQLConf(
        SQLConf.HIVE_MANAGE_FILESOURCE_PARTITIONS.key -> "true",
        SQLConf.HIVE_FILESOURCE_PARTITION_FILE_CACHE_SIZE.key -> "9999999") {
      withTable("test") {
        withTempDir { dir =>
          spec.setupTable("test", dir)
          HiveCatalogMetrics.reset()
          assert(spark.sql("select * from test").count() == 5)
          assert(HiveCatalogMetrics.METRIC_FILES_DISCOVERED.getCount() == 5)
          assert(HiveCatalogMetrics.METRIC_FILE_CACHE_HITS.getCount() == 0)

          HiveCatalogMetrics.reset()
          spark.sql("refresh table test")
          assert(spark.sql("select * from test").count() == 5)
          assert(HiveCatalogMetrics.METRIC_FILES_DISCOVERED.getCount() == 5)
          assert(HiveCatalogMetrics.METRIC_FILE_CACHE_HITS.getCount() == 0)

          spark.catalog.cacheTable("test")
          HiveCatalogMetrics.reset()
          spark.catalog.refreshByPath(dir.getAbsolutePath)
          assert(spark.sql("select * from test").count() == 5)
          assert(HiveCatalogMetrics.METRIC_FILES_DISCOVERED.getCount() == 5)
          assert(HiveCatalogMetrics.METRIC_FILE_CACHE_HITS.getCount() == 0)
        }
      }
    }
  }

  genericTest("file status cache respects size limit") { spec =>
    withSQLConf(
        SQLConf.HIVE_MANAGE_FILESOURCE_PARTITIONS.key -> "true",
        SQLConf.HIVE_FILESOURCE_PARTITION_FILE_CACHE_SIZE.key -> "1" /* 1 byte */) {
      withTable("test") {
        withTempDir { dir =>
          spec.setupTable("test", dir)
          HiveCatalogMetrics.reset()
          assert(spark.sql("select * from test").count() == 5)
          assert(HiveCatalogMetrics.METRIC_FILES_DISCOVERED.getCount() == 5)
          assert(HiveCatalogMetrics.METRIC_FILE_CACHE_HITS.getCount() == 0)
          assert(spark.sql("select * from test").count() == 5)
          assert(HiveCatalogMetrics.METRIC_FILES_DISCOVERED.getCount() == 10)
          assert(HiveCatalogMetrics.METRIC_FILE_CACHE_HITS.getCount() == 0)
        }
      }
    }
  }

<<<<<<< HEAD
=======
  test("datasource table: table setup does not scan filesystem") {
    withSQLConf(SQLConf.HIVE_MANAGE_FILESOURCE_PARTITIONS.key -> "true") {
      withTable("test") {
        withTempDir { dir =>
          setupPartitionedDatasourceTable(
            "test", dir, scale = 10, clearMetricsBeforeCreate = true, repair = false)
          assert(HiveCatalogMetrics.METRIC_FILES_DISCOVERED.getCount() == 0)
          assert(HiveCatalogMetrics.METRIC_FILE_CACHE_HITS.getCount() == 0)
        }
      }
    }
  }

  test("hive table: table setup does not scan filesystem") {
    withSQLConf(SQLConf.HIVE_MANAGE_FILESOURCE_PARTITIONS.key -> "true") {
      withTable("test") {
        withTempDir { dir =>
          HiveCatalogMetrics.reset()
          setupPartitionedHiveTable(
            "test", dir, scale = 10, clearMetricsBeforeCreate = true, repair = false)
          assert(HiveCatalogMetrics.METRIC_FILES_DISCOVERED.getCount() == 0)
          assert(HiveCatalogMetrics.METRIC_FILE_CACHE_HITS.getCount() == 0)
        }
      }
    }
  }

>>>>>>> 3e307b49
  test("hive table: num hive client calls does not scale with partition count") {
    withSQLConf(SQLConf.HIVE_MANAGE_FILESOURCE_PARTITIONS.key -> "true") {
      withTable("test") {
        withTempDir { dir =>
          setupPartitionedHiveTable("test", dir, scale = 100)

          HiveCatalogMetrics.reset()
          assert(spark.sql("select * from test where partCol1 = 1").count() == 1)
          assert(HiveCatalogMetrics.METRIC_HIVE_CLIENT_CALLS.getCount() > 0)
          assert(HiveCatalogMetrics.METRIC_HIVE_CLIENT_CALLS.getCount() < 10)

          HiveCatalogMetrics.reset()
          assert(spark.sql("select * from test").count() == 100)
          assert(HiveCatalogMetrics.METRIC_HIVE_CLIENT_CALLS.getCount() < 10)

          HiveCatalogMetrics.reset()
          assert(spark.sql("show partitions test").count() == 100)
          assert(HiveCatalogMetrics.METRIC_HIVE_CLIENT_CALLS.getCount() < 10)
        }
      }
    }
  }

  test("datasource table: num hive client calls does not scale with partition count") {
    withSQLConf(SQLConf.HIVE_MANAGE_FILESOURCE_PARTITIONS.key -> "true") {
      withTable("test") {
        withTempDir { dir =>
          setupPartitionedDatasourceTable("test", dir, scale = 100)

          HiveCatalogMetrics.reset()
          assert(spark.sql("select * from test where partCol1 = 1").count() == 1)
          assert(HiveCatalogMetrics.METRIC_HIVE_CLIENT_CALLS.getCount() > 0)
          assert(HiveCatalogMetrics.METRIC_HIVE_CLIENT_CALLS.getCount() < 10)

          HiveCatalogMetrics.reset()
          assert(spark.sql("select * from test").count() == 100)
          assert(HiveCatalogMetrics.METRIC_HIVE_CLIENT_CALLS.getCount() < 10)

          HiveCatalogMetrics.reset()
          assert(spark.sql("show partitions test").count() == 100)
          assert(HiveCatalogMetrics.METRIC_HIVE_CLIENT_CALLS.getCount() < 10)
        }
      }
    }
  }

  test("hive table: files read and cached when filesource partition management is off") {
    withSQLConf(SQLConf.HIVE_MANAGE_FILESOURCE_PARTITIONS.key -> "false") {
      withTable("test") {
        withTempDir { dir =>
          setupPartitionedHiveTable("test", dir)

          // We actually query the partitions from hive each time the table is resolved in this
          // mode. This is kind of terrible, but is needed to preserve the legacy behavior
          // of doing plan cache validation based on the entire partition set.
          HiveCatalogMetrics.reset()
          assert(spark.sql("select * from test where partCol1 = 999").count() == 0)
          // 5 from table resolution, another 5 from InMemoryFileIndex
          assert(HiveCatalogMetrics.METRIC_PARTITIONS_FETCHED.getCount() == 10)
          assert(HiveCatalogMetrics.METRIC_FILES_DISCOVERED.getCount() == 5)

          HiveCatalogMetrics.reset()
          assert(spark.sql("select * from test where partCol1 < 2").count() == 2)
          assert(HiveCatalogMetrics.METRIC_PARTITIONS_FETCHED.getCount() == 5)
          assert(HiveCatalogMetrics.METRIC_FILES_DISCOVERED.getCount() == 0)

          HiveCatalogMetrics.reset()
          assert(spark.sql("select * from test").count() == 5)
          assert(HiveCatalogMetrics.METRIC_PARTITIONS_FETCHED.getCount() == 5)
          assert(HiveCatalogMetrics.METRIC_FILES_DISCOVERED.getCount() == 0)
        }
      }
    }
  }

  test("datasource table: all partition data cached in memory when partition management is off") {
    withSQLConf(SQLConf.HIVE_MANAGE_FILESOURCE_PARTITIONS.key -> "false") {
      withTable("test") {
        withTempDir { dir =>
          setupPartitionedDatasourceTable("test", dir)
          HiveCatalogMetrics.reset()
          assert(spark.sql("select * from test where partCol1 = 999").count() == 0)

          // not using metastore
          assert(HiveCatalogMetrics.METRIC_PARTITIONS_FETCHED.getCount() == 0)

          // reads and caches all the files initially
          assert(HiveCatalogMetrics.METRIC_FILES_DISCOVERED.getCount() == 5)

          HiveCatalogMetrics.reset()
          assert(spark.sql("select * from test where partCol1 < 2").count() == 2)
          assert(HiveCatalogMetrics.METRIC_PARTITIONS_FETCHED.getCount() == 0)
          assert(HiveCatalogMetrics.METRIC_FILES_DISCOVERED.getCount() == 0)

          HiveCatalogMetrics.reset()
          assert(spark.sql("select * from test").count() == 5)
          assert(HiveCatalogMetrics.METRIC_PARTITIONS_FETCHED.getCount() == 0)
          assert(HiveCatalogMetrics.METRIC_FILES_DISCOVERED.getCount() == 0)
        }
      }
    }
  }
}<|MERGE_RESOLUTION|>--- conflicted
+++ resolved
@@ -60,13 +60,9 @@
     setupPartitionedHiveTable(tableName, dir, 5)
   }
 
-<<<<<<< HEAD
-  private def setupPartitionedHiveTable(tableName: String, dir: File, scale: Int): Unit = {
-=======
   private def setupPartitionedHiveTable(
       tableName: String, dir: File, scale: Int,
       clearMetricsBeforeCreate: Boolean = false, repair: Boolean = true): Unit = {
->>>>>>> 3e307b49
     spark.range(scale).selectExpr("id as fieldOne", "id as partCol1", "id as partCol2").write
       .partitionBy("partCol1", "partCol2")
       .mode("overwrite")
@@ -90,13 +86,9 @@
     setupPartitionedDatasourceTable(tableName, dir, 5)
   }
 
-<<<<<<< HEAD
-  private def setupPartitionedDatasourceTable(tableName: String, dir: File, scale: Int): Unit = {
-=======
   private def setupPartitionedDatasourceTable(
       tableName: String, dir: File, scale: Int,
       clearMetricsBeforeCreate: Boolean = false, repair: Boolean = true): Unit = {
->>>>>>> 3e307b49
     spark.range(scale).selectExpr("id as fieldOne", "id as partCol1", "id as partCol2").write
       .partitionBy("partCol1", "partCol2")
       .mode("overwrite")
@@ -274,8 +266,6 @@
     }
   }
 
-<<<<<<< HEAD
-=======
   test("datasource table: table setup does not scan filesystem") {
     withSQLConf(SQLConf.HIVE_MANAGE_FILESOURCE_PARTITIONS.key -> "true") {
       withTable("test") {
@@ -303,7 +293,6 @@
     }
   }
 
->>>>>>> 3e307b49
   test("hive table: num hive client calls does not scale with partition count") {
     withSQLConf(SQLConf.HIVE_MANAGE_FILESOURCE_PARTITIONS.key -> "true") {
       withTable("test") {
