--- conflicted
+++ resolved
@@ -259,8 +259,6 @@
         }
       }
     }
-<<<<<<< HEAD
-=======
 
     test(s"SPARK-18659 insert overwrite table files - partition management $enabled") {
       withSQLConf(SQLConf.HIVE_MANAGE_FILESOURCE_PARTITIONS.key -> enabled.toString) {
@@ -296,7 +294,6 @@
         }
       }
     }
->>>>>>> 3e307b49
   }
 
   /**
