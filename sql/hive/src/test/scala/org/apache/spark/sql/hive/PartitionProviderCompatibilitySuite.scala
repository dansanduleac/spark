--- conflicted
+++ resolved
@@ -196,14 +196,6 @@
           withTempDir { dir =>
             setupPartitionedDatasourceTable("test", dir)
             if (enabled) {
-<<<<<<< HEAD
-              spark.sql("msck repair table test")
-            }
-            assert(spark.sql("select * from test").count() == 5)
-            spark.range(10).selectExpr("id as fieldOne", "id as partCol")
-              .write.partitionBy("partCol").mode("append").saveAsTable("test")
-            assert(spark.sql("select * from test").count() == 15)
-=======
               assert(spark.table("test").count() == 0)
             } else {
               assert(spark.table("test").count() == 5)
@@ -228,7 +220,6 @@
             } else {
               assert(spark.table("test").count() == 15)
             }
->>>>>>> 0ef1421a
           }
         }
       }
@@ -267,11 +258,7 @@
           // custom locations sanity check
           spark.sql(s"""
             |alter table test partition (A=0, B='%')
-<<<<<<< HEAD
-            |set location '${dir.getAbsolutePath}'""".stripMargin)
-=======
             |set location '${dir.toURI}'""".stripMargin)
->>>>>>> 0ef1421a
           assert(spark.sql("select * from test").count() == 28)  // moved to empty dir
 
           // rename partition sanity check
@@ -291,8 +278,6 @@
         }
       }
     }
-<<<<<<< HEAD
-=======
 
     test(s"SPARK-18659 insert overwrite table files - partition management $enabled") {
       withSQLConf(SQLConf.HIVE_MANAGE_FILESOURCE_PARTITIONS.key -> enabled.toString) {
@@ -328,7 +313,6 @@
         }
       }
     }
->>>>>>> 0ef1421a
   }
 
   /**
