--- conflicted
+++ resolved
@@ -147,16 +147,6 @@
   override def equals(other: Any): Boolean = other.isInstanceOf[JsonFileFormat]
 }
 
-/**
- * Implementation of OutputWriter for Json file format. Uses [[JacksonGenerator]]
- * to do json conversion.
- *
- * @param path output location for the job
- * @param options json generator options
- * @param bucketId bucket for this partition
- * @param dataSchema JacksonGenerator factory
- * @param context hadoop task context
- */
 private[json] class JsonOutputWriter(
     path: String,
     options: JSONOptions,
@@ -169,13 +159,7 @@
   // create the Generator without separator inserted between 2 records
   private[this] val gen = new JacksonGenerator(dataSchema, writer, options)
 
-<<<<<<< HEAD
-  override def write(row: Row): Unit = throw new UnsupportedOperationException("call writeInternal")
-
-  override protected[sql] def writeInternal(row: InternalRow): Unit = {
-=======
   override def write(row: InternalRow): Unit = {
->>>>>>> 0ef1421a
     gen.write(row)
     gen.writeLineEnding()
   }
