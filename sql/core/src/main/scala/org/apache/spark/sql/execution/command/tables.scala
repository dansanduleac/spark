--- conflicted
+++ resolved
@@ -592,12 +592,7 @@
  * If a databaseName is not given, the current database will be used.
  * The syntax of using this command in SQL is:
  * {{{
-<<<<<<< HEAD
  *   SHOW TABLES [EXTENDED] [(IN|FROM) database_name] [[LIKE] 'identifier_with_wildcards'];
-=======
- *   SHOW TABLES [(IN|FROM) database_name] [[LIKE] 'identifier_with_wildcards'];
- *   SHOW TABLE EXTENDED [(IN|FROM) database_name] LIKE 'identifier_with_wildcards';
->>>>>>> 3e307b49
  * }}}
  */
 case class ShowTablesCommand(
@@ -605,13 +600,8 @@
     tableIdentifierPattern: Option[String],
     isExtended: Boolean = false) extends RunnableCommand {
 
-<<<<<<< HEAD
   // The result of SHOW TABLES has three basic columns: database, tableName and isTemporary.
   // If `isExtended` is true, append column `information` to the output columns.
-=======
-  // The result of SHOW TABLES/SHOW TABLE has three basic columns: database, tableName and
-  // isTemporary. If `isExtended` is true, append column `information` to the output columns.
->>>>>>> 3e307b49
   override val output: Seq[Attribute] = {
     val tableExtendedInfo = if (isExtended) {
       AttributeReference("information", StringType, nullable = false)() :: Nil
