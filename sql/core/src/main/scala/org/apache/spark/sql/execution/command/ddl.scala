--- conflicted
+++ resolved
@@ -491,12 +491,8 @@
     tableName: TableIdentifier,
     specs: Seq[TablePartitionSpec],
     ifExists: Boolean,
-<<<<<<< HEAD
-    purge: Boolean)
-=======
     purge: Boolean,
     retainData: Boolean)
->>>>>>> 0ef1421a
   extends RunnableCommand {
 
   override def run(sparkSession: SparkSession): Seq[Row] = {
@@ -514,12 +510,8 @@
     }
 
     catalog.dropPartitions(
-<<<<<<< HEAD
-      table.identifier, normalizedSpecs, ignoreIfNotExists = ifExists, purge = purge)
-=======
       table.identifier, normalizedSpecs, ignoreIfNotExists = ifExists, purge = purge,
       retainData = retainData)
->>>>>>> 0ef1421a
     Seq.empty[Row]
   }
 
