/*
 * Licensed to the Apache Software Foundation (ASF) under one or more
 * contributor license agreements.  See the NOTICE file distributed with
 * this work for additional information regarding copyright ownership.
 * The ASF licenses this file to You under the Apache License, Version 2.0
 * (the "License"); you may not use this file except in compliance with
 * the License.  You may obtain a copy of the License at
 *
 *    http://www.apache.org/licenses/LICENSE-2.0
 *
 * Unless required by applicable law or agreed to in writing, software
 * distributed under the License is distributed on an "AS IS" BASIS,
 * WITHOUT WARRANTIES OR CONDITIONS OF ANY KIND, either express or implied.
 * See the License for the specific language governing permissions and
 * limitations under the License.
 */

package org.apache.spark.sql.execution.datasources.parquet

import org.apache.parquet.filter2.predicate._
import org.apache.parquet.filter2.predicate.FilterApi._
import org.apache.parquet.io.api.Binary

import org.apache.spark.sql.catalyst.util.DateTimeUtils
import org.apache.spark.sql.sources
import org.apache.spark.sql.types._

/**
 * Some utility function to convert Spark data source filters to Parquet filters.
 */
private[parquet] object ParquetFilters {

  case class SetInFilter[T <: Comparable[T]](valueSet: Set[T])
    extends UserDefinedPredicate[T] with Serializable {

    override def keep(value: T): Boolean = {
      value != null && valueSet.contains(value)
    }

    // Drop when no value in the set is within the statistics range.
    override def canDrop(statistics: Statistics[T]): Boolean = {
      val statMax = statistics.getMax
      val statMin = statistics.getMin
      val statRange = com.google.common.collect.Range.closed(statMin, statMax)
      !valueSet.exists(value => statRange.contains(value))
    }

    // Can only drop not(in(set)) when we are know that every element in the block is in valueSet.
    // From the statistics, we can only be assured of this when min == max.
    override def inverseCanDrop(statistics: Statistics[T]): Boolean = {
      val statMax = statistics.getMax
      val statMin = statistics.getMin
      statMin == statMax && valueSet.contains(statMin)
    }
  }

  private val makeInSet: PartialFunction[DataType, (String, Set[Any]) => FilterPredicate] = {
    case IntegerType =>
      (n: String, v: Set[Any]) =>
        FilterApi.userDefined(intColumn(n), SetInFilter(v.asInstanceOf[Set[java.lang.Integer]]))
    case LongType =>
      (n: String, v: Set[Any]) =>
        FilterApi.userDefined(longColumn(n), SetInFilter(v.asInstanceOf[Set[java.lang.Long]]))
    case FloatType =>
      (n: String, v: Set[Any]) =>
        FilterApi.userDefined(floatColumn(n), SetInFilter(v.asInstanceOf[Set[java.lang.Float]]))
    case DoubleType =>
      (n: String, v: Set[Any]) =>
        FilterApi.userDefined(doubleColumn(n), SetInFilter(v.asInstanceOf[Set[java.lang.Double]]))
    case StringType =>
      (n: String, v: Set[Any]) =>
        FilterApi.userDefined(binaryColumn(n),
          SetInFilter(v.map(s => Binary.fromString(s.asInstanceOf[String]))))
    case BinaryType =>
      (n: String, v: Set[Any]) =>
        FilterApi.userDefined(binaryColumn(n),
          SetInFilter(v.map(e => Binary.fromReusedByteArray(e.asInstanceOf[Array[Byte]]))))
  }

  private val makeEq: PartialFunction[DataType, (String, Any) => FilterPredicate] = {
    case BooleanType =>
      (n: String, v: Any) => FilterApi.eq(booleanColumn(n), v.asInstanceOf[java.lang.Boolean])
    case IntegerType =>
      (n: String, v: Any) => FilterApi.eq(intColumn(n), v.asInstanceOf[Integer])
    case LongType =>
      (n: String, v: Any) => FilterApi.eq(longColumn(n), v.asInstanceOf[java.lang.Long])
    case FloatType =>
      (n: String, v: Any) => FilterApi.eq(floatColumn(n), v.asInstanceOf[java.lang.Float])
    case DoubleType =>
      (n: String, v: Any) => FilterApi.eq(doubleColumn(n), v.asInstanceOf[java.lang.Double])
<<<<<<< HEAD
=======

    // See SPARK-17213: https://issues.apache.org/jira/browse/SPARK-17213
    /*
    // Binary.fromString and Binary.fromByteArray don't accept null values
>>>>>>> 3e307b49
    case StringType =>
      (n: String, v: Any) => FilterApi.eq(
        binaryColumn(n),
        Option(v).map(s => Binary.fromString(s.asInstanceOf[String])).orNull)
    case BinaryType =>
      (n: String, v: Any) => FilterApi.eq(
        binaryColumn(n),
        Option(v).map(b => Binary.fromReusedByteArray(v.asInstanceOf[Array[Byte]])).orNull)
<<<<<<< HEAD
    case TimestampType =>
      (n: String, v: Any) => FilterApi.eq(
        longColumn(n), convertTimestamp(v.asInstanceOf[java.sql.Timestamp]))
    case DateType =>
      (n: String, v: Any) => FilterApi.eq(
        intColumn(n), convertDate(v.asInstanceOf[java.sql.Date]))
=======
     */
>>>>>>> 3e307b49
  }

  private val makeNotEq: PartialFunction[DataType, (String, Any) => FilterPredicate] = {
    case BooleanType =>
      (n: String, v: Any) => FilterApi.notEq(booleanColumn(n), v.asInstanceOf[java.lang.Boolean])
    case IntegerType =>
      (n: String, v: Any) => FilterApi.notEq(intColumn(n), v.asInstanceOf[Integer])
    case LongType =>
      (n: String, v: Any) => FilterApi.notEq(longColumn(n), v.asInstanceOf[java.lang.Long])
    case FloatType =>
      (n: String, v: Any) => FilterApi.notEq(floatColumn(n), v.asInstanceOf[java.lang.Float])
    case DoubleType =>
      (n: String, v: Any) => FilterApi.notEq(doubleColumn(n), v.asInstanceOf[java.lang.Double])

<<<<<<< HEAD
=======
    // See SPARK-17213: https://issues.apache.org/jira/browse/SPARK-17213
    /*
>>>>>>> 3e307b49
    case StringType =>
      (n: String, v: Any) => FilterApi.notEq(
        binaryColumn(n),
        Option(v).map(s => Binary.fromString(s.asInstanceOf[String])).orNull)
    case BinaryType =>
      (n: String, v: Any) => FilterApi.notEq(
        binaryColumn(n),
        Option(v).map(b => Binary.fromReusedByteArray(v.asInstanceOf[Array[Byte]])).orNull)
<<<<<<< HEAD
    case TimestampType =>
      (n: String, v: Any) => FilterApi.notEq(
        longColumn(n), convertTimestamp(v.asInstanceOf[java.sql.Timestamp]))
    case DateType =>
      (n: String, v: Any) => FilterApi.notEq(
        intColumn(n), convertDate(v.asInstanceOf[java.sql.Date]))
=======
     */
>>>>>>> 3e307b49
  }

  private val makeLt: PartialFunction[DataType, (String, Any) => FilterPredicate] = {
    case IntegerType =>
      (n: String, v: Any) => FilterApi.lt(intColumn(n), v.asInstanceOf[Integer])
    case LongType =>
      (n: String, v: Any) => FilterApi.lt(longColumn(n), v.asInstanceOf[java.lang.Long])
    case FloatType =>
      (n: String, v: Any) => FilterApi.lt(floatColumn(n), v.asInstanceOf[java.lang.Float])
    case DoubleType =>
      (n: String, v: Any) => FilterApi.lt(doubleColumn(n), v.asInstanceOf[java.lang.Double])

<<<<<<< HEAD
=======
    // See SPARK-17213: https://issues.apache.org/jira/browse/SPARK-17213
    /*
>>>>>>> 3e307b49
    case StringType =>
      (n: String, v: Any) =>
        FilterApi.lt(binaryColumn(n),
          Binary.fromString(v.asInstanceOf[String]))
    case BinaryType =>
      (n: String, v: Any) =>
        FilterApi.lt(binaryColumn(n), Binary.fromReusedByteArray(v.asInstanceOf[Array[Byte]]))
<<<<<<< HEAD
    case TimestampType =>
      (n: String, v: Any) => FilterApi.lt(
        longColumn(n), convertTimestamp(v.asInstanceOf[java.sql.Timestamp]))
    case DateType =>
      (n: String, v: Any) => FilterApi.lt(
        intColumn(n), convertDate(v.asInstanceOf[java.sql.Date]))
=======
     */
>>>>>>> 3e307b49
  }

  private val makeLtEq: PartialFunction[DataType, (String, Any) => FilterPredicate] = {
    case IntegerType =>
      (n: String, v: Any) => FilterApi.ltEq(intColumn(n), v.asInstanceOf[java.lang.Integer])
    case LongType =>
      (n: String, v: Any) => FilterApi.ltEq(longColumn(n), v.asInstanceOf[java.lang.Long])
    case FloatType =>
      (n: String, v: Any) => FilterApi.ltEq(floatColumn(n), v.asInstanceOf[java.lang.Float])
    case DoubleType =>
      (n: String, v: Any) => FilterApi.ltEq(doubleColumn(n), v.asInstanceOf[java.lang.Double])

    // See SPARK-17213: https://issues.apache.org/jira/browse/SPARK-17213
    /*
    case StringType =>
      (n: String, v: Any) =>
        FilterApi.ltEq(binaryColumn(n),
          Binary.fromString(v.asInstanceOf[String]))
    case BinaryType =>
      (n: String, v: Any) =>
        FilterApi.ltEq(binaryColumn(n), Binary.fromReusedByteArray(v.asInstanceOf[Array[Byte]]))
<<<<<<< HEAD
    case TimestampType =>
      (n: String, v: Any) => FilterApi.ltEq(
        longColumn(n), convertTimestamp(v.asInstanceOf[java.sql.Timestamp]))
    case DateType =>
      (n: String, v: Any) => FilterApi.ltEq(
        intColumn(n), convertDate(v.asInstanceOf[java.sql.Date]))
=======
     */
>>>>>>> 3e307b49
  }

  private val makeGt: PartialFunction[DataType, (String, Any) => FilterPredicate] = {
    case IntegerType =>
      (n: String, v: Any) => FilterApi.gt(intColumn(n), v.asInstanceOf[java.lang.Integer])
    case LongType =>
      (n: String, v: Any) => FilterApi.gt(longColumn(n), v.asInstanceOf[java.lang.Long])
    case FloatType =>
      (n: String, v: Any) => FilterApi.gt(floatColumn(n), v.asInstanceOf[java.lang.Float])
    case DoubleType =>
      (n: String, v: Any) => FilterApi.gt(doubleColumn(n), v.asInstanceOf[java.lang.Double])

    // See SPARK-17213: https://issues.apache.org/jira/browse/SPARK-17213
    /*
    case StringType =>
      (n: String, v: Any) =>
        FilterApi.gt(binaryColumn(n),
          Binary.fromString(v.asInstanceOf[String]))
    case BinaryType =>
      (n: String, v: Any) =>
        FilterApi.gt(binaryColumn(n), Binary.fromReusedByteArray(v.asInstanceOf[Array[Byte]]))
<<<<<<< HEAD
    case TimestampType =>
      (n: String, v: Any) => FilterApi.gt(
        longColumn(n), convertTimestamp(v.asInstanceOf[java.sql.Timestamp]))
    case DateType =>
      (n: String, v: Any) => FilterApi.gt(
        intColumn(n), convertDate(v.asInstanceOf[java.sql.Date]))
=======
     */
>>>>>>> 3e307b49
  }

  private val makeGtEq: PartialFunction[DataType, (String, Any) => FilterPredicate] = {
    case IntegerType =>
      (n: String, v: Any) => FilterApi.gtEq(intColumn(n), v.asInstanceOf[java.lang.Integer])
    case LongType =>
      (n: String, v: Any) => FilterApi.gtEq(longColumn(n), v.asInstanceOf[java.lang.Long])
    case FloatType =>
      (n: String, v: Any) => FilterApi.gtEq(floatColumn(n), v.asInstanceOf[java.lang.Float])
    case DoubleType =>
      (n: String, v: Any) => FilterApi.gtEq(doubleColumn(n), v.asInstanceOf[java.lang.Double])

    // See SPARK-17213: https://issues.apache.org/jira/browse/SPARK-17213
    /*
    case StringType =>
      (n: String, v: Any) =>
        FilterApi.gtEq(binaryColumn(n),
          Binary.fromString(v.asInstanceOf[String]))
    case BinaryType =>
      (n: String, v: Any) =>
        FilterApi.gtEq(binaryColumn(n), Binary.fromReusedByteArray(v.asInstanceOf[Array[Byte]]))
<<<<<<< HEAD
    case TimestampType =>
      (n: String, v: Any) => FilterApi.gtEq(
        longColumn(n), convertTimestamp(v.asInstanceOf[java.sql.Timestamp]))
    case DateType =>
      (n: String, v: Any) => FilterApi.gtEq(
        intColumn(n), convertDate(v.asInstanceOf[java.sql.Date]))
  }

  private def convertDate(d: java.sql.Date): java.lang.Integer = {
    if (d != null) {
      DateTimeUtils.fromJavaDate(d).asInstanceOf[java.lang.Integer]
    } else {
      null
    }
  }

  private def convertTimestamp(t: java.sql.Timestamp): java.lang.Long = {
    if (t != null) {
      DateTimeUtils.fromJavaTimestamp(t).asInstanceOf[java.lang.Long]
    } else {
      null
    }
=======
     */
>>>>>>> 3e307b49
  }

  /**
   * Returns a map from name of the column to the data type, if predicate push down applies
   * (i.e. not an optional field).
   *
   * SPARK-11955: The optional fields will have metadata StructType.metadataKeyForOptionalField.
   * These fields only exist in one side of merged schemas. Due to that, we can't push down filters
   * using such fields, otherwise Parquet library will throw exception (PARQUET-389).
   * Here we filter out such fields.
   */
  private def getFieldMap(dataType: DataType, int96AsTimestamp: Boolean): Map[String, DataType] =
    dataType match {
      case StructType(fields) =>
        // Here we don't flatten the fields in the nested schema but just look up through
        // root fields. Currently, accessing to nested fields does not push down filters
        // and it does not support to create filters for them.
        // scalastyle:off println
        fields.filterNot { f =>
          val isTs = DataTypes.TimestampType.acceptsType(f.dataType)

          val isOptionalField = f.metadata.contains(StructType.metadataKeyForOptionalField) &&
            f.metadata.getBoolean(StructType.metadataKeyForOptionalField)

          (isTs && int96AsTimestamp) || isOptionalField
        }.map(f => f.name -> f.dataType).toMap
      case _ => Map.empty[String, DataType]
    }

  /**
   * Converts data sources filters to Parquet filter predicates.
   */
  def createFilter(
    schema: StructType,
    predicate: sources.Filter,
    int96AsTimestamp: Boolean): Option[FilterPredicate] = {
    val dataTypeOf = getFieldMap(schema, int96AsTimestamp)

    // NOTE:
    //
    // For any comparison operator `cmp`, both `a cmp NULL` and `NULL cmp a` evaluate to `NULL`,
    // which can be casted to `false` implicitly. Please refer to the `eval` method of these
    // operators and the `PruneFilters` rule for details.

    // Hyukjin:
    // I added [[EqualNullSafe]] with [[org.apache.parquet.filter2.predicate.Operators.Eq]].
    // So, it performs equality comparison identically when given [[sources.Filter]] is [[EqualTo]].
    // The reason why I did this is, that the actual Parquet filter checks null-safe equality
    // comparison.
    // So I added this and maybe [[EqualTo]] should be changed. It still seems fine though, because
    // physical planning does not set `NULL` to [[EqualTo]] but changes it to [[IsNull]] and etc.
    // Probably I missed something and obviously this should be changed.

    predicate match {
      case sources.IsNull(name) if dataTypeOf.contains(name) =>
        makeEq.lift(dataTypeOf(name)).map(_(name, null))
      case sources.IsNotNull(name) if dataTypeOf.contains(name) =>
        makeNotEq.lift(dataTypeOf(name)).map(_(name, null))

      case sources.EqualTo(name, value) if dataTypeOf.contains(name) =>
        makeEq.lift(dataTypeOf(name)).map(_(name, value))
      case sources.Not(sources.EqualTo(name, value)) if dataTypeOf.contains(name) =>
        makeNotEq.lift(dataTypeOf(name)).map(_(name, value))

      case sources.EqualNullSafe(name, value) if dataTypeOf.contains(name) =>
        makeEq.lift(dataTypeOf(name)).map(_(name, value))
      case sources.Not(sources.EqualNullSafe(name, value)) if dataTypeOf.contains(name) =>
        makeNotEq.lift(dataTypeOf(name)).map(_(name, value))

      case sources.LessThan(name, value) if dataTypeOf.contains(name) =>
        makeLt.lift(dataTypeOf(name)).map(_(name, value))
      case sources.LessThanOrEqual(name, value) if dataTypeOf.contains(name) =>
        makeLtEq.lift(dataTypeOf(name)).map(_(name, value))

      case sources.GreaterThan(name, value) if dataTypeOf.contains(name) =>
        makeGt.lift(dataTypeOf(name)).map(_(name, value))
      case sources.GreaterThanOrEqual(name, value) if dataTypeOf.contains(name) =>
        makeGtEq.lift(dataTypeOf(name)).map(_(name, value))

      case sources.And(lhs, rhs) =>
        // At here, it is not safe to just convert one side if we do not understand the
        // other side. Here is an example used to explain the reason.
        // Let's say we have NOT(a = 2 AND b in ('1')) and we do not understand how to
        // convert b in ('1'). If we only convert a = 2, we will end up with a filter
        // NOT(a = 2), which will generate wrong results.
        // Pushing one side of AND down is only safe to do at the top level.
        // You can see ParquetRelation's initializeLocalJobFunc method as an example.
        for {
          lhsFilter <- createFilter(schema, lhs, int96AsTimestamp)
          rhsFilter <- createFilter(schema, rhs, int96AsTimestamp)
        } yield FilterApi.and(lhsFilter, rhsFilter)

      case sources.Or(lhs, rhs) =>
        for {
          lhsFilter <- createFilter(schema, lhs, int96AsTimestamp)
          rhsFilter <- createFilter(schema, rhs, int96AsTimestamp)
        } yield FilterApi.or(lhsFilter, rhsFilter)

      case sources.Not(pred) =>
        createFilter(schema, pred, int96AsTimestamp)
          .map(FilterApi.not)
          .map(LogicalInverseRewriter.rewrite)

      case sources.In(name, values) if dataTypeOf.contains(name) =>
        makeInSet.lift(dataTypeOf(name)).map(_(name, values.toSet))

      case _ => None
    }
  }
}<|MERGE_RESOLUTION|>--- conflicted
+++ resolved
@@ -88,13 +88,6 @@
       (n: String, v: Any) => FilterApi.eq(floatColumn(n), v.asInstanceOf[java.lang.Float])
     case DoubleType =>
       (n: String, v: Any) => FilterApi.eq(doubleColumn(n), v.asInstanceOf[java.lang.Double])
-<<<<<<< HEAD
-=======
-
-    // See SPARK-17213: https://issues.apache.org/jira/browse/SPARK-17213
-    /*
-    // Binary.fromString and Binary.fromByteArray don't accept null values
->>>>>>> 3e307b49
     case StringType =>
       (n: String, v: Any) => FilterApi.eq(
         binaryColumn(n),
@@ -103,16 +96,12 @@
       (n: String, v: Any) => FilterApi.eq(
         binaryColumn(n),
         Option(v).map(b => Binary.fromReusedByteArray(v.asInstanceOf[Array[Byte]])).orNull)
-<<<<<<< HEAD
     case TimestampType =>
       (n: String, v: Any) => FilterApi.eq(
         longColumn(n), convertTimestamp(v.asInstanceOf[java.sql.Timestamp]))
     case DateType =>
       (n: String, v: Any) => FilterApi.eq(
         intColumn(n), convertDate(v.asInstanceOf[java.sql.Date]))
-=======
-     */
->>>>>>> 3e307b49
   }
 
   private val makeNotEq: PartialFunction[DataType, (String, Any) => FilterPredicate] = {
@@ -126,12 +115,6 @@
       (n: String, v: Any) => FilterApi.notEq(floatColumn(n), v.asInstanceOf[java.lang.Float])
     case DoubleType =>
       (n: String, v: Any) => FilterApi.notEq(doubleColumn(n), v.asInstanceOf[java.lang.Double])
-
-<<<<<<< HEAD
-=======
-    // See SPARK-17213: https://issues.apache.org/jira/browse/SPARK-17213
-    /*
->>>>>>> 3e307b49
     case StringType =>
       (n: String, v: Any) => FilterApi.notEq(
         binaryColumn(n),
@@ -140,16 +123,12 @@
       (n: String, v: Any) => FilterApi.notEq(
         binaryColumn(n),
         Option(v).map(b => Binary.fromReusedByteArray(v.asInstanceOf[Array[Byte]])).orNull)
-<<<<<<< HEAD
     case TimestampType =>
       (n: String, v: Any) => FilterApi.notEq(
         longColumn(n), convertTimestamp(v.asInstanceOf[java.sql.Timestamp]))
     case DateType =>
       (n: String, v: Any) => FilterApi.notEq(
         intColumn(n), convertDate(v.asInstanceOf[java.sql.Date]))
-=======
-     */
->>>>>>> 3e307b49
   }
 
   private val makeLt: PartialFunction[DataType, (String, Any) => FilterPredicate] = {
@@ -161,12 +140,6 @@
       (n: String, v: Any) => FilterApi.lt(floatColumn(n), v.asInstanceOf[java.lang.Float])
     case DoubleType =>
       (n: String, v: Any) => FilterApi.lt(doubleColumn(n), v.asInstanceOf[java.lang.Double])
-
-<<<<<<< HEAD
-=======
-    // See SPARK-17213: https://issues.apache.org/jira/browse/SPARK-17213
-    /*
->>>>>>> 3e307b49
     case StringType =>
       (n: String, v: Any) =>
         FilterApi.lt(binaryColumn(n),
@@ -174,16 +147,12 @@
     case BinaryType =>
       (n: String, v: Any) =>
         FilterApi.lt(binaryColumn(n), Binary.fromReusedByteArray(v.asInstanceOf[Array[Byte]]))
-<<<<<<< HEAD
     case TimestampType =>
       (n: String, v: Any) => FilterApi.lt(
         longColumn(n), convertTimestamp(v.asInstanceOf[java.sql.Timestamp]))
     case DateType =>
       (n: String, v: Any) => FilterApi.lt(
         intColumn(n), convertDate(v.asInstanceOf[java.sql.Date]))
-=======
-     */
->>>>>>> 3e307b49
   }
 
   private val makeLtEq: PartialFunction[DataType, (String, Any) => FilterPredicate] = {
@@ -195,9 +164,6 @@
       (n: String, v: Any) => FilterApi.ltEq(floatColumn(n), v.asInstanceOf[java.lang.Float])
     case DoubleType =>
       (n: String, v: Any) => FilterApi.ltEq(doubleColumn(n), v.asInstanceOf[java.lang.Double])
-
-    // See SPARK-17213: https://issues.apache.org/jira/browse/SPARK-17213
-    /*
     case StringType =>
       (n: String, v: Any) =>
         FilterApi.ltEq(binaryColumn(n),
@@ -205,16 +171,12 @@
     case BinaryType =>
       (n: String, v: Any) =>
         FilterApi.ltEq(binaryColumn(n), Binary.fromReusedByteArray(v.asInstanceOf[Array[Byte]]))
-<<<<<<< HEAD
     case TimestampType =>
       (n: String, v: Any) => FilterApi.ltEq(
         longColumn(n), convertTimestamp(v.asInstanceOf[java.sql.Timestamp]))
     case DateType =>
       (n: String, v: Any) => FilterApi.ltEq(
         intColumn(n), convertDate(v.asInstanceOf[java.sql.Date]))
-=======
-     */
->>>>>>> 3e307b49
   }
 
   private val makeGt: PartialFunction[DataType, (String, Any) => FilterPredicate] = {
@@ -226,9 +188,6 @@
       (n: String, v: Any) => FilterApi.gt(floatColumn(n), v.asInstanceOf[java.lang.Float])
     case DoubleType =>
       (n: String, v: Any) => FilterApi.gt(doubleColumn(n), v.asInstanceOf[java.lang.Double])
-
-    // See SPARK-17213: https://issues.apache.org/jira/browse/SPARK-17213
-    /*
     case StringType =>
       (n: String, v: Any) =>
         FilterApi.gt(binaryColumn(n),
@@ -236,16 +195,12 @@
     case BinaryType =>
       (n: String, v: Any) =>
         FilterApi.gt(binaryColumn(n), Binary.fromReusedByteArray(v.asInstanceOf[Array[Byte]]))
-<<<<<<< HEAD
     case TimestampType =>
       (n: String, v: Any) => FilterApi.gt(
         longColumn(n), convertTimestamp(v.asInstanceOf[java.sql.Timestamp]))
     case DateType =>
       (n: String, v: Any) => FilterApi.gt(
         intColumn(n), convertDate(v.asInstanceOf[java.sql.Date]))
-=======
-     */
->>>>>>> 3e307b49
   }
 
   private val makeGtEq: PartialFunction[DataType, (String, Any) => FilterPredicate] = {
@@ -257,9 +212,6 @@
       (n: String, v: Any) => FilterApi.gtEq(floatColumn(n), v.asInstanceOf[java.lang.Float])
     case DoubleType =>
       (n: String, v: Any) => FilterApi.gtEq(doubleColumn(n), v.asInstanceOf[java.lang.Double])
-
-    // See SPARK-17213: https://issues.apache.org/jira/browse/SPARK-17213
-    /*
     case StringType =>
       (n: String, v: Any) =>
         FilterApi.gtEq(binaryColumn(n),
@@ -267,7 +219,6 @@
     case BinaryType =>
       (n: String, v: Any) =>
         FilterApi.gtEq(binaryColumn(n), Binary.fromReusedByteArray(v.asInstanceOf[Array[Byte]]))
-<<<<<<< HEAD
     case TimestampType =>
       (n: String, v: Any) => FilterApi.gtEq(
         longColumn(n), convertTimestamp(v.asInstanceOf[java.sql.Timestamp]))
@@ -290,9 +241,6 @@
     } else {
       null
     }
-=======
-     */
->>>>>>> 3e307b49
   }
 
   /**
