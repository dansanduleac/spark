/*
 * Licensed to the Apache Software Foundation (ASF) under one or more
 * contributor license agreements.  See the NOTICE file distributed with
 * this work for additional information regarding copyright ownership.
 * The ASF licenses this file to You under the Apache License, Version 2.0
 * (the "License"); you may not use this file except in compliance with
 * the License.  You may obtain a copy of the License at
 *
 *    http://www.apache.org/licenses/LICENSE-2.0
 *
 * Unless required by applicable law or agreed to in writing, software
 * distributed under the License is distributed on an "AS IS" BASIS,
 * WITHOUT WARRANTIES OR CONDITIONS OF ANY KIND, either express or implied.
 * See the License for the specific language governing permissions and
 * limitations under the License.
 */

package org.apache.spark.sql.streaming

import java.{util => ju}
import java.text.SimpleDateFormat

import org.scalatest.BeforeAndAfter

import org.apache.spark.internal.Logging
import org.apache.spark.sql.{AnalysisException, Row}
import org.apache.spark.sql.execution.streaming._
import org.apache.spark.sql.functions.{count, window}

class WatermarkSuite extends StreamTest with BeforeAndAfter with Logging {

  import testImplicits._

  after {
    sqlContext.streams.active.foreach(_.stop())
  }

  test("error on bad column") {
    val inputData = MemoryStream[Int].toDF()
    val e = intercept[AnalysisException] {
      inputData.withWatermark("badColumn", "1 minute")
    }
    assert(e.getMessage contains "badColumn")
  }

  test("error on wrong type") {
    val inputData = MemoryStream[Int].toDF()
    val e = intercept[AnalysisException] {
      inputData.withWatermark("value", "1 minute")
    }
    assert(e.getMessage contains "value")
    assert(e.getMessage contains "int")
  }


<<<<<<< HEAD
  test("watermark metric") {

=======
  test("event time and watermark metrics") {
>>>>>>> 3e307b49
    val inputData = MemoryStream[Int]

    val windowedAggregation = inputData.toDF()
        .withColumn("eventTime", $"value".cast("timestamp"))
        .withWatermark("eventTime", "10 seconds")
        .groupBy(window($"eventTime", "5 seconds") as 'window)
        .agg(count("*") as 'count)
        .select($"window".getField("start").cast("long").as[Long], $"count".as[Long])

    def assertEventStats(body: ju.Map[String, String] => Unit): AssertOnQuery = AssertOnQuery { q =>
      body(q.recentProgress.filter(_.numInputRows > 0).lastOption.get.eventTime)
      true
    }

    testStream(windowedAggregation)(
      AddData(inputData, 15),
      CheckAnswer(),
<<<<<<< HEAD
      AssertOnQuery { query =>
        query.lastProgress.currentWatermark === 5000
      },
      AddData(inputData, 15),
      CheckAnswer(),
      AssertOnQuery { query =>
        query.lastProgress.currentWatermark === 5000
      },
      AddData(inputData, 25),
      CheckAnswer(),
      AssertOnQuery { query =>
        query.lastProgress.currentWatermark === 15000
=======
      assertEventStats { e =>
        assert(e.get("max") === formatTimestamp(15))
        assert(e.get("min") === formatTimestamp(15))
        assert(e.get("avg") === formatTimestamp(15))
        assert(e.get("watermark") === formatTimestamp(0))
      },
      AddData(inputData, 10, 12, 14),
      CheckAnswer(),
      assertEventStats { e =>
        assert(e.get("max") === formatTimestamp(14))
        assert(e.get("min") === formatTimestamp(10))
        assert(e.get("avg") === formatTimestamp(12))
        assert(e.get("watermark") === formatTimestamp(5))
      },
      AddData(inputData, 25),
      CheckAnswer(),
      assertEventStats { e =>
        assert(e.get("max") === formatTimestamp(25))
        assert(e.get("min") === formatTimestamp(25))
        assert(e.get("avg") === formatTimestamp(25))
        assert(e.get("watermark") === formatTimestamp(5))
      },
      AddData(inputData, 25),
      CheckAnswer((10, 3)),
      assertEventStats { e =>
        assert(e.get("max") === formatTimestamp(25))
        assert(e.get("min") === formatTimestamp(25))
        assert(e.get("avg") === formatTimestamp(25))
        assert(e.get("watermark") === formatTimestamp(15))
>>>>>>> 3e307b49
      }
    )
  }

  test("append-mode watermark aggregation") {
    val inputData = MemoryStream[Int]

    val windowedAggregation = inputData.toDF()
      .withColumn("eventTime", $"value".cast("timestamp"))
      .withWatermark("eventTime", "10 seconds")
      .groupBy(window($"eventTime", "5 seconds") as 'window)
      .agg(count("*") as 'count)
      .select($"window".getField("start").cast("long").as[Long], $"count".as[Long])

    testStream(windowedAggregation)(
      AddData(inputData, 10, 11, 12, 13, 14, 15),
      CheckAnswer(),
      AddData(inputData, 25), // Advance watermark to 15 seconds
      CheckAnswer(),
      AddData(inputData, 25), // Evict items less than previous watermark.
      CheckAnswer((10, 5))
    )
  }

  test("recovery") {
    val inputData = MemoryStream[Int]
    val df = inputData.toDF()
      .withColumn("eventTime", $"value".cast("timestamp"))
      .withWatermark("eventTime", "10 seconds")
      .groupBy(window($"eventTime", "5 seconds") as 'window)
      .agg(count("*") as 'count)
      .select($"window".getField("start").cast("long").as[Long], $"count".as[Long])

    testStream(df)(
      AddData(inputData, 10, 11, 12, 13, 14, 15),
      CheckLastBatch(),
      AddData(inputData, 25), // Advance watermark to 15 seconds
      StopStream,
      StartStream(),
      CheckLastBatch(),
      AddData(inputData, 25), // Evict items less than previous watermark.
      CheckLastBatch((10, 5)),
      StopStream,
      AssertOnQuery { q => // clear the sink
        q.sink.asInstanceOf[MemorySink].clear()
        true
      },
      StartStream(),
      CheckLastBatch((10, 5)), // Recompute last batch and re-evict timestamp 10
      AddData(inputData, 30), // Advance watermark to 20 seconds
      CheckLastBatch(),
      StopStream,
      StartStream(), // Watermark should still be 15 seconds
      AddData(inputData, 17),
      CheckLastBatch(), // We still do not see next batch
      AddData(inputData, 30), // Advance watermark to 20 seconds
      CheckLastBatch(),
      AddData(inputData, 30), // Evict items less than previous watermark.
      CheckLastBatch((15, 2)) // Ensure we see next window
    )
  }

  test("dropping old data") {
    val inputData = MemoryStream[Int]

    val windowedAggregation = inputData.toDF()
        .withColumn("eventTime", $"value".cast("timestamp"))
        .withWatermark("eventTime", "10 seconds")
        .groupBy(window($"eventTime", "5 seconds") as 'window)
        .agg(count("*") as 'count)
        .select($"window".getField("start").cast("long").as[Long], $"count".as[Long])

    testStream(windowedAggregation)(
      AddData(inputData, 10, 11, 12),
      CheckAnswer(),
      AddData(inputData, 25),     // Advance watermark to 15 seconds
      CheckAnswer(),
      AddData(inputData, 25),     // Evict items less than previous watermark.
      CheckAnswer((10, 3)),
      AddData(inputData, 10),     // 10 is later than 15 second watermark
      CheckAnswer((10, 3)),
      AddData(inputData, 25),
      CheckAnswer((10, 3))        // Should not emit an incorrect partial result.
    )
  }

  test("complete mode") {
    val inputData = MemoryStream[Int]

    val windowedAggregation = inputData.toDF()
        .withColumn("eventTime", $"value".cast("timestamp"))
        .withWatermark("eventTime", "10 seconds")
        .groupBy(window($"eventTime", "5 seconds") as 'window)
        .agg(count("*") as 'count)
        .select($"window".getField("start").cast("long").as[Long], $"count".as[Long])

    // No eviction when asked to compute complete results.
    testStream(windowedAggregation, OutputMode.Complete)(
      AddData(inputData, 10, 11, 12),
      CheckAnswer((10, 3)),
      AddData(inputData, 25),
      CheckAnswer((10, 3), (25, 1)),
      AddData(inputData, 25),
      CheckAnswer((10, 3), (25, 2)),
      AddData(inputData, 10),
      CheckAnswer((10, 4), (25, 2)),
      AddData(inputData, 25),
      CheckAnswer((10, 4), (25, 3))
    )
  }

  test("group by on raw timestamp") {
    val inputData = MemoryStream[Int]

    val windowedAggregation = inputData.toDF()
        .withColumn("eventTime", $"value".cast("timestamp"))
        .withWatermark("eventTime", "10 seconds")
        .groupBy($"eventTime")
        .agg(count("*") as 'count)
        .select($"eventTime".cast("long").as[Long], $"count".as[Long])

    testStream(windowedAggregation)(
      AddData(inputData, 10),
      CheckAnswer(),
      AddData(inputData, 25), // Advance watermark to 15 seconds
      CheckAnswer(),
      AddData(inputData, 25), // Evict items less than previous watermark.
      CheckAnswer((10, 1))
    )
  }

  private val timestampFormat = new SimpleDateFormat("yyyy-MM-dd'T'HH:mm:ss.SSS'Z'") // ISO8601
  timestampFormat.setTimeZone(ju.TimeZone.getTimeZone("UTC"))

  private def formatTimestamp(sec: Long): String = {
    timestampFormat.format(new ju.Date(sec * 1000))
  }
}<|MERGE_RESOLUTION|>--- conflicted
+++ resolved
@@ -53,12 +53,7 @@
   }
 
 
-<<<<<<< HEAD
-  test("watermark metric") {
-
-=======
   test("event time and watermark metrics") {
->>>>>>> 3e307b49
     val inputData = MemoryStream[Int]
 
     val windowedAggregation = inputData.toDF()
@@ -76,20 +71,6 @@
     testStream(windowedAggregation)(
       AddData(inputData, 15),
       CheckAnswer(),
-<<<<<<< HEAD
-      AssertOnQuery { query =>
-        query.lastProgress.currentWatermark === 5000
-      },
-      AddData(inputData, 15),
-      CheckAnswer(),
-      AssertOnQuery { query =>
-        query.lastProgress.currentWatermark === 5000
-      },
-      AddData(inputData, 25),
-      CheckAnswer(),
-      AssertOnQuery { query =>
-        query.lastProgress.currentWatermark === 15000
-=======
       assertEventStats { e =>
         assert(e.get("max") === formatTimestamp(15))
         assert(e.get("min") === formatTimestamp(15))
@@ -119,7 +100,6 @@
         assert(e.get("min") === formatTimestamp(25))
         assert(e.get("avg") === formatTimestamp(25))
         assert(e.get("watermark") === formatTimestamp(15))
->>>>>>> 3e307b49
       }
     )
   }
