--- conflicted
+++ resolved
@@ -789,8 +789,6 @@
       }
     }
   }
-<<<<<<< HEAD
-=======
 
   // Generate operator
   test("Correlated subqueries in LATERAL VIEW") {
@@ -809,5 +807,4 @@
         Row(1) :: Row(0) :: Nil)
     }
   }
->>>>>>> 3e307b49
 }