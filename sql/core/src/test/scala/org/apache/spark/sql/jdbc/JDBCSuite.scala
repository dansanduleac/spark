--- conflicted
+++ resolved
@@ -891,8 +891,6 @@
     assert(sql("SELECT * FROM mixedCaseCols WHERE Id = 1 OR Name = 'mary'").collect().size == 2)
     assert(sql("SELECT * FROM mixedCaseCols WHERE Name = 'mary' AND Id = 2").collect().size == 1)
   }
-<<<<<<< HEAD
-=======
 
   test("SPARK-18419: Fix `asConnectionProperties` to filter case-insensitively") {
     val parameters = Map(
@@ -902,5 +900,4 @@
     assert(new JDBCOptions(parameters).asConnectionProperties.isEmpty)
     assert(new JDBCOptions(new CaseInsensitiveMap(parameters)).asConnectionProperties.isEmpty)
   }
->>>>>>> 3e307b49
 }