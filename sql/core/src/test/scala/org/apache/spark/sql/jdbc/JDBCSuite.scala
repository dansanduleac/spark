/*
 * Licensed to the Apache Software Foundation (ASF) under one or more
 * contributor license agreements.  See the NOTICE file distributed with
 * this work for additional information regarding copyright ownership.
 * The ASF licenses this file to You under the Apache License, Version 2.0
 * (the "License"); you may not use this file except in compliance with
 * the License.  You may obtain a copy of the License at
 *
 *    http://www.apache.org/licenses/LICENSE-2.0
 *
 * Unless required by applicable law or agreed to in writing, software
 * distributed under the License is distributed on an "AS IS" BASIS,
 * WITHOUT WARRANTIES OR CONDITIONS OF ANY KIND, either express or implied.
 * See the License for the specific language governing permissions and
 * limitations under the License.
 */

package org.apache.spark.sql.jdbc

import java.math.BigDecimal
import java.sql.{Date, DriverManager, Timestamp}
import java.util.{Calendar, GregorianCalendar, Properties}

import org.h2.jdbc.JdbcSQLException
import org.scalatest.{BeforeAndAfter, PrivateMethodTester}

import org.apache.spark.SparkFunSuite
<<<<<<< HEAD
import org.apache.spark.sql.{DataFrame, Row}
=======
import org.apache.spark.sql.{AnalysisException, DataFrame, Row}
import org.apache.spark.sql.catalyst.util.CaseInsensitiveMap
>>>>>>> 0ef1421a
import org.apache.spark.sql.execution.DataSourceScanExec
import org.apache.spark.sql.execution.command.ExplainCommand
import org.apache.spark.sql.execution.datasources.LogicalRelation
import org.apache.spark.sql.execution.datasources.jdbc.{JDBCOptions, JDBCRDD, JDBCRelation, JdbcUtils}
import org.apache.spark.sql.sources._
import org.apache.spark.sql.test.SharedSQLContext
import org.apache.spark.sql.types._
import org.apache.spark.util.Utils

class JDBCSuite extends SparkFunSuite
  with BeforeAndAfter with PrivateMethodTester with SharedSQLContext {
  import testImplicits._

  val url = "jdbc:h2:mem:testdb0"
  val urlWithUserAndPass = "jdbc:h2:mem:testdb0;user=testUser;password=testPass"
  var conn: java.sql.Connection = null

  val testBytes = Array[Byte](99.toByte, 134.toByte, 135.toByte, 200.toByte, 205.toByte)

  val testH2Dialect = new JdbcDialect {
    override def canHandle(url: String) : Boolean = url.startsWith("jdbc:h2")
    override def getCatalystType(
        sqlType: Int, typeName: String, size: Int, md: MetadataBuilder): Option[DataType] =
      Some(StringType)
  }

  before {
    Utils.classForName("org.h2.Driver")
    // Extra properties that will be specified for our database. We need these to test
    // usage of parameters from OPTIONS clause in queries.
    val properties = new Properties()
    properties.setProperty("user", "testUser")
    properties.setProperty("password", "testPass")
    properties.setProperty("rowId", "false")

    conn = DriverManager.getConnection(url, properties)
    conn.prepareStatement("create schema test").executeUpdate()
    conn.prepareStatement(
      "create table test.people (name TEXT(32) NOT NULL, theid INTEGER NOT NULL)").executeUpdate()
    conn.prepareStatement("insert into test.people values ('fred', 1)").executeUpdate()
    conn.prepareStatement("insert into test.people values ('mary', 2)").executeUpdate()
    conn.prepareStatement(
      "insert into test.people values ('joe ''foo'' \"bar\"', 3)").executeUpdate()
    conn.commit()

    sql(
      s"""
        |CREATE TEMPORARY TABLE foobar
        |USING org.apache.spark.sql.jdbc
        |OPTIONS (url '$url', dbtable 'TEST.PEOPLE', user 'testUser', password 'testPass')
      """.stripMargin.replaceAll("\n", " "))

    sql(
      s"""
        |CREATE TEMPORARY TABLE fetchtwo
        |USING org.apache.spark.sql.jdbc
        |OPTIONS (url '$url', dbtable 'TEST.PEOPLE', user 'testUser', password 'testPass',
        |         ${JDBCOptions.JDBC_BATCH_FETCH_SIZE} '2')
      """.stripMargin.replaceAll("\n", " "))

    sql(
      s"""
        |CREATE TEMPORARY TABLE parts
        |USING org.apache.spark.sql.jdbc
        |OPTIONS (url '$url', dbtable 'TEST.PEOPLE', user 'testUser', password 'testPass',
        |         partitionColumn 'THEID', lowerBound '1', upperBound '4', numPartitions '3')
      """.stripMargin.replaceAll("\n", " "))

    conn.prepareStatement("create table test.inttypes (a INT, b BOOLEAN, c TINYINT, "
      + "d SMALLINT, e BIGINT)").executeUpdate()
    conn.prepareStatement("insert into test.inttypes values (1, false, 3, 4, 1234567890123)"
        ).executeUpdate()
    conn.prepareStatement("insert into test.inttypes values (null, null, null, null, null)"
        ).executeUpdate()
    conn.commit()
    sql(
      s"""
        |CREATE TEMPORARY TABLE inttypes
        |USING org.apache.spark.sql.jdbc
        |OPTIONS (url '$url', dbtable 'TEST.INTTYPES', user 'testUser', password 'testPass')
      """.stripMargin.replaceAll("\n", " "))

    conn.prepareStatement("create table test.strtypes (a BINARY(20), b VARCHAR(20), "
      + "c VARCHAR_IGNORECASE(20), d CHAR(20), e BLOB, f CLOB)").executeUpdate()
    val stmt = conn.prepareStatement("insert into test.strtypes values (?, ?, ?, ?, ?, ?)")
    stmt.setBytes(1, testBytes)
    stmt.setString(2, "Sensitive")
    stmt.setString(3, "Insensitive")
    stmt.setString(4, "Twenty-byte CHAR")
    stmt.setBytes(5, testBytes)
    stmt.setString(6, "I am a clob!")
    stmt.executeUpdate()
    sql(
      s"""
        |CREATE TEMPORARY TABLE strtypes
        |USING org.apache.spark.sql.jdbc
        |OPTIONS (url '$url', dbtable 'TEST.STRTYPES', user 'testUser', password 'testPass')
      """.stripMargin.replaceAll("\n", " "))

    conn.prepareStatement("create table test.timetypes (a TIME, b DATE, c TIMESTAMP)"
        ).executeUpdate()
    conn.prepareStatement("insert into test.timetypes values ('12:34:56', "
      + "'1996-01-01', '2002-02-20 11:22:33.543543543')").executeUpdate()
    conn.prepareStatement("insert into test.timetypes values ('12:34:56', "
      + "null, '2002-02-20 11:22:33.543543543')").executeUpdate()
    conn.commit()
    sql(
      s"""
        |CREATE TEMPORARY TABLE timetypes
        |USING org.apache.spark.sql.jdbc
        |OPTIONS (url '$url', dbtable 'TEST.TIMETYPES', user 'testUser', password 'testPass')
      """.stripMargin.replaceAll("\n", " "))


    conn.prepareStatement("create table test.flttypes (a DOUBLE, b REAL, c DECIMAL(38, 18))"
        ).executeUpdate()
    conn.prepareStatement("insert into test.flttypes values ("
      + "1.0000000000000002220446049250313080847263336181640625, "
      + "1.00000011920928955078125, "
      + "123456789012345.543215432154321)").executeUpdate()
    conn.commit()
    sql(
      s"""
        |CREATE TEMPORARY TABLE flttypes
        |USING org.apache.spark.sql.jdbc
        |OPTIONS (url '$url', dbtable 'TEST.FLTTYPES', user 'testUser', password 'testPass')
      """.stripMargin.replaceAll("\n", " "))

    conn.prepareStatement(
      s"""
        |create table test.nulltypes (a INT, b BOOLEAN, c TINYINT, d BINARY(20), e VARCHAR(20),
        |f VARCHAR_IGNORECASE(20), g CHAR(20), h BLOB, i CLOB, j TIME, k DATE, l TIMESTAMP,
        |m DOUBLE, n REAL, o DECIMAL(38, 18))
      """.stripMargin.replaceAll("\n", " ")).executeUpdate()
    conn.prepareStatement("insert into test.nulltypes values ("
      + "null, null, null, null, null, null, null, null, null, "
      + "null, null, null, null, null, null)").executeUpdate()
    conn.commit()
    sql(
      s"""
         |CREATE TEMPORARY TABLE nulltypes
         |USING org.apache.spark.sql.jdbc
         |OPTIONS (url '$url', dbtable 'TEST.NULLTYPES', user 'testUser', password 'testPass')
      """.stripMargin.replaceAll("\n", " "))

    conn.prepareStatement(
      "create table test.emp(name TEXT(32) NOT NULL," +
        " theid INTEGER, \"Dept\" INTEGER)").executeUpdate()
    conn.prepareStatement(
      "insert into test.emp values ('fred', 1, 10)").executeUpdate()
    conn.prepareStatement(
      "insert into test.emp values ('mary', 2, null)").executeUpdate()
    conn.prepareStatement(
      "insert into test.emp values ('joe ''foo'' \"bar\"', 3, 30)").executeUpdate()
    conn.prepareStatement(
      "insert into test.emp values ('kathy', null, null)").executeUpdate()
    conn.commit()

    conn.prepareStatement(
      "create table test.seq(id INTEGER)").executeUpdate()
    (0 to 6).foreach { value =>
      conn.prepareStatement(
        s"insert into test.seq values ($value)").executeUpdate()
    }
    conn.prepareStatement(
      "insert into test.seq values (null)").executeUpdate()
    conn.commit()

    sql(
      s"""
         |CREATE TEMPORARY TABLE nullparts
         |USING org.apache.spark.sql.jdbc
         |OPTIONS (url '$url', dbtable 'TEST.EMP', user 'testUser', password 'testPass',
         |partitionColumn '"Dept"', lowerBound '1', upperBound '4', numPartitions '3')
      """.stripMargin.replaceAll("\n", " "))

    conn.prepareStatement(
      """create table test."mixedCaseCols" ("Name" TEXT(32), "Id" INTEGER NOT NULL)""")
      .executeUpdate()
    conn.prepareStatement("""insert into test."mixedCaseCols" values ('fred', 1)""").executeUpdate()
    conn.prepareStatement("""insert into test."mixedCaseCols" values ('mary', 2)""").executeUpdate()
    conn.prepareStatement("""insert into test."mixedCaseCols" values (null, 3)""").executeUpdate()
    conn.commit()

    sql(
      s"""
         |CREATE TEMPORARY TABLE mixedCaseCols
         |USING org.apache.spark.sql.jdbc
         |OPTIONS (url '$url', dbtable 'TEST."mixedCaseCols"', user 'testUser', password 'testPass')
      """.stripMargin.replaceAll("\n", " "))

    // Untested: IDENTITY, OTHER, UUID, ARRAY, and GEOMETRY types.
  }

  after {
    conn.close()
  }

  // Check whether the tables are fetched in the expected degree of parallelism
  def checkNumPartitions(df: DataFrame, expectedNumPartitions: Int): Unit = {
    val jdbcRelations = df.queryExecution.analyzed.collect {
      case LogicalRelation(r: JDBCRelation, _, _) => r
    }
    assert(jdbcRelations.length == 1)
    assert(jdbcRelations.head.parts.length == expectedNumPartitions,
      s"Expecting a JDBCRelation with $expectedNumPartitions partitions, but got:`$jdbcRelations`")
  }

  test("SELECT *") {
    assert(sql("SELECT * FROM foobar").collect().size === 3)
  }

  test("SELECT * WHERE (simple predicates)") {
    def checkPushdown(df: DataFrame): DataFrame = {
      val parentPlan = df.queryExecution.executedPlan
      // Check if SparkPlan Filter is removed in a physical plan and
      // the plan only has PhysicalRDD to scan JDBCRelation.
      assert(parentPlan.isInstanceOf[org.apache.spark.sql.execution.WholeStageCodegenExec])
      val node = parentPlan.asInstanceOf[org.apache.spark.sql.execution.WholeStageCodegenExec]
      assert(node.child.isInstanceOf[org.apache.spark.sql.execution.DataSourceScanExec])
      assert(node.child.asInstanceOf[DataSourceScanExec].nodeName.contains("JDBCRelation"))
      df
    }
    assert(checkPushdown(sql("SELECT * FROM foobar WHERE THEID < 1")).collect().size == 0)
    assert(checkPushdown(sql("SELECT * FROM foobar WHERE THEID != 2")).collect().size == 2)
    assert(checkPushdown(sql("SELECT * FROM foobar WHERE THEID = 1")).collect().size == 1)
    assert(checkPushdown(sql("SELECT * FROM foobar WHERE NAME = 'fred'")).collect().size == 1)
    assert(checkPushdown(sql("SELECT * FROM foobar WHERE NAME <=> 'fred'")).collect().size == 1)
    assert(checkPushdown(sql("SELECT * FROM foobar WHERE NAME > 'fred'")).collect().size == 2)
    assert(checkPushdown(sql("SELECT * FROM foobar WHERE NAME != 'fred'")).collect().size == 2)

    assert(checkPushdown(sql("SELECT * FROM foobar WHERE NAME IN ('mary', 'fred')"))
      .collect().size == 2)
    assert(checkPushdown(sql("SELECT * FROM foobar WHERE NAME NOT IN ('fred')"))
      .collect().size == 2)
    assert(checkPushdown(sql("SELECT * FROM foobar WHERE THEID = 1 OR NAME = 'mary'"))
      .collect().size == 2)
    assert(checkPushdown(sql("SELECT * FROM foobar WHERE THEID = 1 OR NAME = 'mary' "
      + "AND THEID = 2")).collect().size == 2)
    assert(checkPushdown(sql("SELECT * FROM foobar WHERE NAME LIKE 'fr%'")).collect().size == 1)
    assert(checkPushdown(sql("SELECT * FROM foobar WHERE NAME LIKE '%ed'")).collect().size == 1)
    assert(checkPushdown(sql("SELECT * FROM foobar WHERE NAME LIKE '%re%'")).collect().size == 1)
    assert(checkPushdown(sql("SELECT * FROM nulltypes WHERE A IS NULL")).collect().size == 1)
    assert(checkPushdown(sql("SELECT * FROM nulltypes WHERE A IS NOT NULL")).collect().size == 0)

    // This is a test to reflect discussion in SPARK-12218.
    // The older versions of spark have this kind of bugs in parquet data source.
    val df1 = sql("SELECT * FROM foobar WHERE NOT (THEID != 2 AND NAME != 'mary')")
    val df2 = sql("SELECT * FROM foobar WHERE NOT (THEID != 2) OR NOT (NAME != 'mary')")
    assert(df1.collect.toSet === Set(Row("mary", 2)))
    assert(df2.collect.toSet === Set(Row("mary", 2)))

    def checkNotPushdown(df: DataFrame): DataFrame = {
      val parentPlan = df.queryExecution.executedPlan
      // Check if SparkPlan Filter is not removed in a physical plan because JDBCRDD
      // cannot compile given predicates.
      assert(parentPlan.isInstanceOf[org.apache.spark.sql.execution.WholeStageCodegenExec])
      val node = parentPlan.asInstanceOf[org.apache.spark.sql.execution.WholeStageCodegenExec]
      assert(node.child.isInstanceOf[org.apache.spark.sql.execution.FilterExec])
      df
    }
    assert(checkNotPushdown(sql("SELECT * FROM foobar WHERE (THEID + 1) < 2")).collect().size == 0)
    assert(checkNotPushdown(sql("SELECT * FROM foobar WHERE (THEID + 2) != 4")).collect().size == 2)
  }

  test("SELECT COUNT(1) WHERE (predicates)") {
    // Check if an answer is correct when Filter is removed from operations such as count() which
    // does not require any columns. In some data sources, e.g., Parquet, `requiredColumns` in
    // org.apache.spark.sql.sources.interfaces is not given in logical plans, but some filters
    // are applied for columns with Filter producing wrong results. On the other hand, JDBCRDD
    // correctly handles this case by assigning `requiredColumns` properly. See PR 10427 for more
    // discussions.
    assert(sql("SELECT COUNT(1) FROM foobar WHERE NAME = 'mary'").collect.toSet === Set(Row(1)))
  }

  test("SELECT * WHERE (quoted strings)") {
    assert(sql("select * from foobar").where('NAME === "joe 'foo' \"bar\"").collect().size === 1)
  }

  test("SELECT first field") {
    val names = sql("SELECT NAME FROM foobar").collect().map(x => x.getString(0)).sortWith(_ < _)
    assert(names.size === 3)
    assert(names(0).equals("fred"))
    assert(names(1).equals("joe 'foo' \"bar\""))
    assert(names(2).equals("mary"))
  }

  test("SELECT first field when fetchsize is two") {
    val names = sql("SELECT NAME FROM fetchtwo").collect().map(x => x.getString(0)).sortWith(_ < _)
    assert(names.size === 3)
    assert(names(0).equals("fred"))
    assert(names(1).equals("joe 'foo' \"bar\""))
    assert(names(2).equals("mary"))
  }

  test("SELECT second field") {
    val ids = sql("SELECT THEID FROM foobar").collect().map(x => x.getInt(0)).sortWith(_ < _)
    assert(ids.size === 3)
    assert(ids(0) === 1)
    assert(ids(1) === 2)
    assert(ids(2) === 3)
  }

  test("SELECT second field when fetchsize is two") {
    val ids = sql("SELECT THEID FROM fetchtwo").collect().map(x => x.getInt(0)).sortWith(_ < _)
    assert(ids.size === 3)
    assert(ids(0) === 1)
    assert(ids(1) === 2)
    assert(ids(2) === 3)
  }

  test("SELECT * partitioned") {
    val df = sql("SELECT * FROM parts")
    checkNumPartitions(df, expectedNumPartitions = 3)
    assert(df.collect().length == 3)
  }

  test("SELECT WHERE (simple predicates) partitioned") {
    val df1 = sql("SELECT * FROM parts WHERE THEID < 1")
    checkNumPartitions(df1, expectedNumPartitions = 3)
    assert(df1.collect().length === 0)

    val df2 = sql("SELECT * FROM parts WHERE THEID != 2")
    checkNumPartitions(df2, expectedNumPartitions = 3)
    assert(df2.collect().length === 2)

    val df3 = sql("SELECT THEID FROM parts WHERE THEID = 1")
    checkNumPartitions(df3, expectedNumPartitions = 3)
    assert(df3.collect().length === 1)
  }

  test("SELECT second field partitioned") {
    val ids = sql("SELECT THEID FROM parts").collect().map(x => x.getInt(0)).sortWith(_ < _)
    assert(ids.size === 3)
    assert(ids(0) === 1)
    assert(ids(1) === 2)
    assert(ids(2) === 3)
  }

  test("Register JDBC query with renamed fields") {
    // Regression test for bug SPARK-7345
    sql(
      s"""
        |CREATE TEMPORARY TABLE renamed
        |USING org.apache.spark.sql.jdbc
        |OPTIONS (url '$url', dbtable '(select NAME as NAME1, NAME as NAME2 from TEST.PEOPLE)',
        |user 'testUser', password 'testPass')
      """.stripMargin.replaceAll("\n", " "))

    val df = sql("SELECT * FROM renamed")
    assert(df.schema.fields.size == 2)
    assert(df.schema.fields(0).name == "NAME1")
    assert(df.schema.fields(1).name == "NAME2")
  }

  test("Basic API") {
    assert(spark.read.jdbc(
      urlWithUserAndPass, "TEST.PEOPLE", new Properties()).collect().length === 3)
  }

  test("Basic API with illegal fetchsize") {
    val properties = new Properties()
    properties.setProperty(JDBCOptions.JDBC_BATCH_FETCH_SIZE, "-1")
    val e = intercept[IllegalArgumentException] {
      spark.read.jdbc(urlWithUserAndPass, "TEST.PEOPLE", properties).collect()
    }.getMessage
    assert(e.contains("Invalid value `-1` for parameter `fetchsize`"))
  }

  test("Basic API with FetchSize") {
    (0 to 4).foreach { size =>
      val properties = new Properties()
      properties.setProperty(JDBCOptions.JDBC_BATCH_FETCH_SIZE, size.toString)
      assert(spark.read.jdbc(
        urlWithUserAndPass, "TEST.PEOPLE", properties).collect().length === 3)
    }
  }

  test("Partitioning via JDBCPartitioningInfo API") {
    val df = spark.read.jdbc(urlWithUserAndPass, "TEST.PEOPLE", "THEID", 0, 4, 3, new Properties())
    checkNumPartitions(df, expectedNumPartitions = 3)
    assert(df.collect().length === 3)
  }

  test("Partitioning via list-of-where-clauses API") {
    val parts = Array[String]("THEID < 2", "THEID >= 2")
    val df = spark.read.jdbc(urlWithUserAndPass, "TEST.PEOPLE", parts, new Properties())
    checkNumPartitions(df, expectedNumPartitions = 2)
    assert(df.collect().length === 3)
  }

  test("Partitioning on column that might have null values.") {
    val df = spark.read.jdbc(urlWithUserAndPass, "TEST.EMP", "theid", 0, 4, 3, new Properties())
    checkNumPartitions(df, expectedNumPartitions = 3)
    assert(df.collect().length === 4)

    val df2 = spark.read.jdbc(urlWithUserAndPass, "TEST.EMP", "THEID", 0, 4, 3, new Properties())
    checkNumPartitions(df2, expectedNumPartitions = 3)
    assert(df2.collect().length === 4)

    // partitioning on a nullable quoted column
    assert(
      spark.read.jdbc(urlWithUserAndPass, "TEST.EMP", """"Dept"""", 0, 4, 3, new Properties())
        .collect().length === 4)
  }

  test("Partitioning on column where numPartitions is zero") {
    val res = spark.read.jdbc(
      url = urlWithUserAndPass,
      table = "TEST.seq",
      columnName = "id",
      lowerBound = 0,
      upperBound = 4,
      numPartitions = 0,
      connectionProperties = new Properties()
    )
    checkNumPartitions(res, expectedNumPartitions = 1)
    assert(res.count() === 8)
  }

  test("Partitioning on column where numPartitions are more than the number of total rows") {
    val res = spark.read.jdbc(
      url = urlWithUserAndPass,
      table = "TEST.seq",
      columnName = "id",
      lowerBound = 1,
      upperBound = 5,
      numPartitions = 10,
      connectionProperties = new Properties()
    )
    checkNumPartitions(res, expectedNumPartitions = 4)
    assert(res.count() === 8)
  }

  test("Partitioning on column where lowerBound is equal to upperBound") {
    val res = spark.read.jdbc(
      url = urlWithUserAndPass,
      table = "TEST.seq",
      columnName = "id",
      lowerBound = 5,
      upperBound = 5,
      numPartitions = 4,
      connectionProperties = new Properties()
    )
    checkNumPartitions(res, expectedNumPartitions = 1)
    assert(res.count() === 8)
  }

  test("Partitioning on column where lowerBound is larger than upperBound") {
    val e = intercept[IllegalArgumentException] {
      spark.read.jdbc(
        url = urlWithUserAndPass,
        table = "TEST.seq",
        columnName = "id",
        lowerBound = 5,
        upperBound = 1,
        numPartitions = 3,
        connectionProperties = new Properties()
      )
    }.getMessage
    assert(e.contains("Operation not allowed: the lower bound of partitioning column " +
      "is larger than the upper bound. Lower bound: 5; Upper bound: 1"))
  }

  test("SELECT * on partitioned table with a nullable partition column") {
    val df = sql("SELECT * FROM nullparts")
    checkNumPartitions(df, expectedNumPartitions = 3)
    assert(df.collect().length == 4)
  }

  test("H2 integral types") {
    val rows = sql("SELECT * FROM inttypes WHERE A IS NOT NULL").collect()
    assert(rows.length === 1)
    assert(rows(0).getInt(0) === 1)
    assert(rows(0).getBoolean(1) === false)
    assert(rows(0).getInt(2) === 3)
    assert(rows(0).getInt(3) === 4)
    assert(rows(0).getLong(4) === 1234567890123L)
  }

  test("H2 null entries") {
    val rows = sql("SELECT * FROM inttypes WHERE A IS NULL").collect()
    assert(rows.length === 1)
    assert(rows(0).isNullAt(0))
    assert(rows(0).isNullAt(1))
    assert(rows(0).isNullAt(2))
    assert(rows(0).isNullAt(3))
    assert(rows(0).isNullAt(4))
  }

  test("H2 string types") {
    val rows = sql("SELECT * FROM strtypes").collect()
    assert(rows(0).getAs[Array[Byte]](0).sameElements(testBytes))
    assert(rows(0).getString(1).equals("Sensitive"))
    assert(rows(0).getString(2).equals("Insensitive"))
    assert(rows(0).getString(3).equals("Twenty-byte CHAR"))
    assert(rows(0).getAs[Array[Byte]](4).sameElements(testBytes))
    assert(rows(0).getString(5).equals("I am a clob!"))
  }

  test("H2 time types") {
    val rows = sql("SELECT * FROM timetypes").collect()
    val cal = new GregorianCalendar(java.util.Locale.ROOT)
    cal.setTime(rows(0).getAs[java.sql.Timestamp](0))
    assert(cal.get(Calendar.HOUR_OF_DAY) === 12)
    assert(cal.get(Calendar.MINUTE) === 34)
    assert(cal.get(Calendar.SECOND) === 56)
    cal.setTime(rows(0).getAs[java.sql.Timestamp](1))
    assert(cal.get(Calendar.YEAR) === 1996)
    assert(cal.get(Calendar.MONTH) === 0)
    assert(cal.get(Calendar.DAY_OF_MONTH) === 1)
    cal.setTime(rows(0).getAs[java.sql.Timestamp](2))
    assert(cal.get(Calendar.YEAR) === 2002)
    assert(cal.get(Calendar.MONTH) === 1)
    assert(cal.get(Calendar.DAY_OF_MONTH) === 20)
    assert(cal.get(Calendar.HOUR) === 11)
    assert(cal.get(Calendar.MINUTE) === 22)
    assert(cal.get(Calendar.SECOND) === 33)
    assert(rows(0).getAs[java.sql.Timestamp](2).getNanos === 543543000)
  }

  test("test DATE types") {
    val rows = spark.read.jdbc(
      urlWithUserAndPass, "TEST.TIMETYPES", new Properties()).collect()
    val cachedRows = spark.read.jdbc(urlWithUserAndPass, "TEST.TIMETYPES", new Properties())
      .cache().collect()
    assert(rows(0).getAs[java.sql.Date](1) === java.sql.Date.valueOf("1996-01-01"))
    assert(rows(1).getAs[java.sql.Date](1) === null)
    assert(cachedRows(0).getAs[java.sql.Date](1) === java.sql.Date.valueOf("1996-01-01"))
  }

  test("test DATE types in cache") {
    val rows = spark.read.jdbc(urlWithUserAndPass, "TEST.TIMETYPES", new Properties()).collect()
    spark.read.jdbc(urlWithUserAndPass, "TEST.TIMETYPES", new Properties())
      .cache().createOrReplaceTempView("mycached_date")
    val cachedRows = sql("select * from mycached_date").collect()
    assert(rows(0).getAs[java.sql.Date](1) === java.sql.Date.valueOf("1996-01-01"))
    assert(cachedRows(0).getAs[java.sql.Date](1) === java.sql.Date.valueOf("1996-01-01"))
  }

  test("test types for null value") {
    val rows = spark.read.jdbc(
      urlWithUserAndPass, "TEST.NULLTYPES", new Properties()).collect()
    assert((0 to 14).forall(i => rows(0).isNullAt(i)))
  }

  test("H2 floating-point types") {
    val rows = sql("SELECT * FROM flttypes").collect()
    assert(rows(0).getDouble(0) === 1.00000000000000022)
    assert(rows(0).getDouble(1) === 1.00000011920928955)
    assert(rows(0).getAs[BigDecimal](2) ===
      new BigDecimal("123456789012345.543215432154321000"))
    assert(rows(0).schema.fields(2).dataType === DecimalType(38, 18))
    val result = sql("SELECT C FROM flttypes where C > C - 1").collect()
    assert(result(0).getAs[BigDecimal](0) ===
      new BigDecimal("123456789012345.543215432154321000"))
  }

  test("SQL query as table name") {
    sql(
      s"""
        |CREATE TEMPORARY TABLE hack
        |USING org.apache.spark.sql.jdbc
        |OPTIONS (url '$url', dbtable '(SELECT B, B*B FROM TEST.FLTTYPES)',
        |         user 'testUser', password 'testPass')
      """.stripMargin.replaceAll("\n", " "))
    val rows = sql("SELECT * FROM hack").collect()
    assert(rows(0).getDouble(0) === 1.00000011920928955) // Yes, I meant ==.
    // For some reason, H2 computes this square incorrectly...
    assert(math.abs(rows(0).getDouble(1) - 1.00000023841859331) < 1e-12)
  }

  test("Pass extra properties via OPTIONS") {
    // We set rowId to false during setup, which means that _ROWID_ column should be absent from
    // all tables. If rowId is true (default), the query below doesn't throw an exception.
    intercept[JdbcSQLException] {
      sql(
        s"""
          |CREATE TEMPORARY TABLE abc
          |USING org.apache.spark.sql.jdbc
          |OPTIONS (url '$url', dbtable '(SELECT _ROWID_ FROM test.people)',
          |         user 'testUser', password 'testPass')
        """.stripMargin.replaceAll("\n", " "))
    }
  }

  test("Remap types via JdbcDialects") {
    JdbcDialects.registerDialect(testH2Dialect)
    val df = spark.read.jdbc(urlWithUserAndPass, "TEST.PEOPLE", new Properties())
    assert(df.schema.filter(_.dataType != org.apache.spark.sql.types.StringType).isEmpty)
    val rows = df.collect()
    assert(rows(0).get(0).isInstanceOf[String])
    assert(rows(0).get(1).isInstanceOf[String])
    JdbcDialects.unregisterDialect(testH2Dialect)
  }

  test("Default jdbc dialect registration") {
    assert(JdbcDialects.get("jdbc:mysql://127.0.0.1/db") == MySQLDialect)
    assert(JdbcDialects.get("jdbc:postgresql://127.0.0.1/db") == PostgresDialect)
    assert(JdbcDialects.get("jdbc:db2://127.0.0.1/db") == DB2Dialect)
    assert(JdbcDialects.get("jdbc:sqlserver://127.0.0.1/db") == MsSqlServerDialect)
    assert(JdbcDialects.get("jdbc:derby:db") == DerbyDialect)
    assert(JdbcDialects.get("test.invalid") == NoopDialect)
  }

  test("quote column names by jdbc dialect") {
    val MySQL = JdbcDialects.get("jdbc:mysql://127.0.0.1/db")
    val Postgres = JdbcDialects.get("jdbc:postgresql://127.0.0.1/db")
    val Derby = JdbcDialects.get("jdbc:derby:db")

    val columns = Seq("abc", "key")
    val MySQLColumns = columns.map(MySQL.quoteIdentifier(_))
    val PostgresColumns = columns.map(Postgres.quoteIdentifier(_))
    val DerbyColumns = columns.map(Derby.quoteIdentifier(_))
    assert(MySQLColumns === Seq("`abc`", "`key`"))
    assert(PostgresColumns === Seq(""""abc"""", """"key""""))
    assert(DerbyColumns === Seq(""""abc"""", """"key""""))
  }

  test("compile filters") {
    val compileFilter = PrivateMethod[Option[String]]('compileFilter)
    def doCompileFilter(f: Filter): String =
      JDBCRDD invokePrivate compileFilter(f, JdbcDialects.get("jdbc:")) getOrElse("")
    assert(doCompileFilter(EqualTo("col0", 3)) === """"col0" = 3""")
    assert(doCompileFilter(Not(EqualTo("col1", "abc"))) === """(NOT ("col1" = 'abc'))""")
    assert(doCompileFilter(And(EqualTo("col0", 0), EqualTo("col1", "def")))
      === """("col0" = 0) AND ("col1" = 'def')""")
    assert(doCompileFilter(Or(EqualTo("col0", 2), EqualTo("col1", "ghi")))
      === """("col0" = 2) OR ("col1" = 'ghi')""")
    assert(doCompileFilter(LessThan("col0", 5)) === """"col0" < 5""")
    assert(doCompileFilter(LessThan("col3",
      Timestamp.valueOf("1995-11-21 00:00:00.0"))) === """"col3" < '1995-11-21 00:00:00.0'""")
    assert(doCompileFilter(LessThan("col4", Date.valueOf("1983-08-04")))
      === """"col4" < '1983-08-04'""")
    assert(doCompileFilter(LessThanOrEqual("col0", 5)) === """"col0" <= 5""")
    assert(doCompileFilter(GreaterThan("col0", 3)) === """"col0" > 3""")
    assert(doCompileFilter(GreaterThanOrEqual("col0", 3)) === """"col0" >= 3""")
    assert(doCompileFilter(In("col1", Array("jkl"))) === """"col1" IN ('jkl')""")
    assert(doCompileFilter(In("col1", Array.empty)) ===
      """CASE WHEN "col1" IS NULL THEN NULL ELSE FALSE END""")
    assert(doCompileFilter(Not(In("col1", Array("mno", "pqr"))))
      === """(NOT ("col1" IN ('mno', 'pqr')))""")
    assert(doCompileFilter(IsNull("col1")) === """"col1" IS NULL""")
    assert(doCompileFilter(IsNotNull("col1")) === """"col1" IS NOT NULL""")
    assert(doCompileFilter(And(EqualNullSafe("col0", "abc"), EqualTo("col1", "def")))
      === """((NOT ("col0" != 'abc' OR "col0" IS NULL OR 'abc' IS NULL) """
        + """OR ("col0" IS NULL AND 'abc' IS NULL))) AND ("col1" = 'def')""")
  }

  test("Dialect unregister") {
    JdbcDialects.registerDialect(testH2Dialect)
    JdbcDialects.unregisterDialect(testH2Dialect)
    assert(JdbcDialects.get(urlWithUserAndPass) == NoopDialect)
  }

  test("Aggregated dialects") {
    val agg = new AggregatedDialect(List(new JdbcDialect {
      override def canHandle(url: String) : Boolean = url.startsWith("jdbc:h2:")
      override def getCatalystType(
          sqlType: Int, typeName: String, size: Int, md: MetadataBuilder): Option[DataType] =
        if (sqlType % 2 == 0) {
          Some(LongType)
        } else {
          None
        }
    }, testH2Dialect))
    assert(agg.canHandle("jdbc:h2:xxx"))
    assert(!agg.canHandle("jdbc:h2"))
    assert(agg.getCatalystType(0, "", 1, null) === Some(LongType))
    assert(agg.getCatalystType(1, "", 1, null) === Some(StringType))
  }

  test("DB2Dialect type mapping") {
    val db2Dialect = JdbcDialects.get("jdbc:db2://127.0.0.1/db")
    assert(db2Dialect.getJDBCType(StringType).map(_.databaseTypeDefinition).get == "CLOB")
    assert(db2Dialect.getJDBCType(BooleanType).map(_.databaseTypeDefinition).get == "CHAR(1)")
  }

  test("PostgresDialect type mapping") {
    val Postgres = JdbcDialects.get("jdbc:postgresql://127.0.0.1/db")
    assert(Postgres.getCatalystType(java.sql.Types.OTHER, "json", 1, null) === Some(StringType))
    assert(Postgres.getCatalystType(java.sql.Types.OTHER, "jsonb", 1, null) === Some(StringType))
    assert(Postgres.getJDBCType(FloatType).map(_.databaseTypeDefinition).get == "FLOAT4")
    assert(Postgres.getJDBCType(DoubleType).map(_.databaseTypeDefinition).get == "FLOAT8")
    val errMsg = intercept[IllegalArgumentException] {
      Postgres.getJDBCType(ByteType)
    }
    assert(errMsg.getMessage contains "Unsupported type in postgresql: ByteType")
  }

  test("DerbyDialect jdbc type mapping") {
    val derbyDialect = JdbcDialects.get("jdbc:derby:db")
    assert(derbyDialect.getJDBCType(StringType).map(_.databaseTypeDefinition).get == "CLOB")
    assert(derbyDialect.getJDBCType(ByteType).map(_.databaseTypeDefinition).get == "SMALLINT")
    assert(derbyDialect.getJDBCType(BooleanType).map(_.databaseTypeDefinition).get == "BOOLEAN")
  }

  test("OracleDialect jdbc type mapping") {
    val oracleDialect = JdbcDialects.get("jdbc:oracle")
    val metadata = new MetadataBuilder().putString("name", "test_column").putLong("scale", -127)
    assert(oracleDialect.getCatalystType(java.sql.Types.NUMERIC, "float", 1, metadata) ==
      Some(DecimalType(DecimalType.MAX_PRECISION, 10)))
    assert(oracleDialect.getCatalystType(java.sql.Types.NUMERIC, "numeric", 0, null) ==
      Some(DecimalType(DecimalType.MAX_PRECISION, 10)))
  }

  test("table exists query by jdbc dialect") {
    val MySQL = JdbcDialects.get("jdbc:mysql://127.0.0.1/db")
    val Postgres = JdbcDialects.get("jdbc:postgresql://127.0.0.1/db")
    val db2 = JdbcDialects.get("jdbc:db2://127.0.0.1/db")
    val h2 = JdbcDialects.get(url)
    val derby = JdbcDialects.get("jdbc:derby:db")
    val table = "weblogs"
    val defaultQuery = s"SELECT * FROM $table WHERE 1=0"
    val limitQuery = s"SELECT 1 FROM $table LIMIT 1"
    assert(MySQL.getTableExistsQuery(table) == limitQuery)
    assert(Postgres.getTableExistsQuery(table) == limitQuery)
    assert(db2.getTableExistsQuery(table) == defaultQuery)
    assert(h2.getTableExistsQuery(table) == defaultQuery)
    assert(derby.getTableExistsQuery(table) == defaultQuery)
  }

  test("Test DataFrame.where for Date and Timestamp") {
    // Regression test for bug SPARK-11788
    val timestamp = java.sql.Timestamp.valueOf("2001-02-20 11:22:33.543543");
    val date = java.sql.Date.valueOf("1995-01-01")
    val jdbcDf = spark.read.jdbc(urlWithUserAndPass, "TEST.TIMETYPES", new Properties())
    val rows = jdbcDf.where($"B" > date && $"C" > timestamp).collect()
    assert(rows(0).getAs[java.sql.Date](1) === java.sql.Date.valueOf("1996-01-01"))
    assert(rows(0).getAs[java.sql.Timestamp](2)
      === java.sql.Timestamp.valueOf("2002-02-20 11:22:33.543543"))
  }

  test("test credentials in the properties are not in plan output") {
    val df = sql("SELECT * FROM parts")
    val explain = ExplainCommand(df.queryExecution.logical, extended = true)
    spark.sessionState.executePlan(explain).executedPlan.executeCollect().foreach {
      r => assert(!List("testPass", "testUser").exists(r.toString.contains))
    }
    // test the JdbcRelation toString output
    df.queryExecution.analyzed.collect {
      case r: LogicalRelation =>
        assert(r.relation.toString == "JDBCRelation(TEST.PEOPLE) [numPartitions=3]")
    }
  }

  test("test credentials in the connection url are not in the plan output") {
    val df = spark.read.jdbc(urlWithUserAndPass, "TEST.PEOPLE", new Properties())
    val explain = ExplainCommand(df.queryExecution.logical, extended = true)
    spark.sessionState.executePlan(explain).executedPlan.executeCollect().foreach {
      r => assert(!List("testPass", "testUser").exists(r.toString.contains))
    }
  }

  test("hide credentials in create and describe a persistent/temp table") {
    val password = "testPass"
    val tableName = "tab1"
    Seq("TABLE", "TEMPORARY VIEW").foreach { tableType =>
      withTable(tableName) {
        val df = sql(
          s"""
             |CREATE $tableType $tableName
             |USING org.apache.spark.sql.jdbc
             |OPTIONS (
             | url '$urlWithUserAndPass',
             | dbtable 'TEST.PEOPLE',
             | user 'testUser',
             | password '$password')
           """.stripMargin)

        val explain = ExplainCommand(df.queryExecution.logical, extended = true)
        spark.sessionState.executePlan(explain).executedPlan.executeCollect().foreach { r =>
          assert(!r.toString.contains(password))
        }

        sql(s"DESC FORMATTED $tableName").collect().foreach { r =>
          assert(!r.toString().contains(password))
        }

        sql(s"DESC EXTENDED $tableName").collect().foreach { r =>
          assert(!r.toString().contains(password))
        }
      }
    }
  }

  test("SPARK 12941: The data type mapping for StringType to Oracle") {
    val oracleDialect = JdbcDialects.get("jdbc:oracle://127.0.0.1/db")
    assert(oracleDialect.getJDBCType(StringType).
      map(_.databaseTypeDefinition).get == "VARCHAR2(255)")
  }

  test("SPARK-16625: General data types to be mapped to Oracle") {

    def getJdbcType(dialect: JdbcDialect, dt: DataType): String = {
      dialect.getJDBCType(dt).orElse(JdbcUtils.getCommonJDBCType(dt)).
        map(_.databaseTypeDefinition).get
    }

    val oracleDialect = JdbcDialects.get("jdbc:oracle://127.0.0.1/db")
    assert(getJdbcType(oracleDialect, BooleanType) == "NUMBER(1)")
    assert(getJdbcType(oracleDialect, IntegerType) == "NUMBER(10)")
    assert(getJdbcType(oracleDialect, LongType) == "NUMBER(19)")
    assert(getJdbcType(oracleDialect, FloatType) == "NUMBER(19, 4)")
    assert(getJdbcType(oracleDialect, DoubleType) == "NUMBER(19, 4)")
    assert(getJdbcType(oracleDialect, ByteType) == "NUMBER(3)")
    assert(getJdbcType(oracleDialect, ShortType) == "NUMBER(5)")
    assert(getJdbcType(oracleDialect, StringType) == "VARCHAR2(255)")
    assert(getJdbcType(oracleDialect, BinaryType) == "BLOB")
    assert(getJdbcType(oracleDialect, DateType) == "DATE")
    assert(getJdbcType(oracleDialect, TimestampType) == "TIMESTAMP")
  }

  private def assertEmptyQuery(sqlString: String): Unit = {
    assert(sql(sqlString).collect().isEmpty)
  }

  test("SPARK-15916: JDBC filter operator push down should respect operator precedence") {
    val TRUE = "NAME != 'non_exists'"
    val FALSE1 = "THEID > 1000000000"
    val FALSE2 = "THEID < -1000000000"

    assertEmptyQuery(s"SELECT * FROM foobar WHERE ($TRUE OR $FALSE1) AND $FALSE2")
    assertEmptyQuery(s"SELECT * FROM foobar WHERE $FALSE1 AND ($FALSE2 OR $TRUE)")

    // Tests JDBCPartition whereClause clause push down.
    withTempView("tempFrame") {
      val jdbcPartitionWhereClause = s"$FALSE1 OR $TRUE"
      val df = spark.read.jdbc(
        urlWithUserAndPass,
        "TEST.PEOPLE",
        predicates = Array[String](jdbcPartitionWhereClause),
        new Properties())

      df.createOrReplaceTempView("tempFrame")
      assertEmptyQuery(s"SELECT * FROM tempFrame where $FALSE2")
    }
  }

  test("SPARK-16387: Reserved SQL words are not escaped by JDBC writer") {
    val df = spark.createDataset(Seq("a", "b", "c")).toDF("order")
    val schema = JdbcUtils.schemaString(df.schema, "jdbc:mysql://localhost:3306/temp")
    assert(schema.contains("`order` TEXT"))
  }

  test("SPARK-18141: Predicates on quoted column names in the jdbc data source") {
    assert(sql("SELECT * FROM mixedCaseCols WHERE Id < 1").collect().size == 0)
    assert(sql("SELECT * FROM mixedCaseCols WHERE Id <= 1").collect().size == 1)
    assert(sql("SELECT * FROM mixedCaseCols WHERE Id > 1").collect().size == 2)
    assert(sql("SELECT * FROM mixedCaseCols WHERE Id >= 1").collect().size == 3)
    assert(sql("SELECT * FROM mixedCaseCols WHERE Id = 1").collect().size == 1)
    assert(sql("SELECT * FROM mixedCaseCols WHERE Id != 2").collect().size == 2)
    assert(sql("SELECT * FROM mixedCaseCols WHERE Id <=> 2").collect().size == 1)
    assert(sql("SELECT * FROM mixedCaseCols WHERE Name LIKE 'fr%'").collect().size == 1)
    assert(sql("SELECT * FROM mixedCaseCols WHERE Name LIKE '%ed'").collect().size == 1)
    assert(sql("SELECT * FROM mixedCaseCols WHERE Name LIKE '%re%'").collect().size == 1)
    assert(sql("SELECT * FROM mixedCaseCols WHERE Name IS NULL").collect().size == 1)
    assert(sql("SELECT * FROM mixedCaseCols WHERE Name IS NOT NULL").collect().size == 2)
    assert(sql("SELECT * FROM mixedCaseCols").filter($"Name".isin()).collect().size == 0)
    assert(sql("SELECT * FROM mixedCaseCols WHERE Name IN ('mary', 'fred')").collect().size == 2)
    assert(sql("SELECT * FROM mixedCaseCols WHERE Name NOT IN ('fred')").collect().size == 1)
    assert(sql("SELECT * FROM mixedCaseCols WHERE Id = 1 OR Name = 'mary'").collect().size == 2)
    assert(sql("SELECT * FROM mixedCaseCols WHERE Name = 'mary' AND Id = 2").collect().size == 1)
  }
<<<<<<< HEAD
=======

  test("SPARK-18419: Fix `asConnectionProperties` to filter case-insensitively") {
    val parameters = Map(
      "url" -> "jdbc:mysql://localhost:3306/temp",
      "dbtable" -> "t1",
      "numPartitions" -> "10")
    assert(new JDBCOptions(parameters).asConnectionProperties.isEmpty)
    assert(new JDBCOptions(new CaseInsensitiveMap(parameters)).asConnectionProperties.isEmpty)
  }

  test("SPARK-16848: jdbc API throws an exception for user specified schema") {
    val schema = StructType(Seq(
      StructField("name", StringType, false), StructField("theid", IntegerType, false)))
    val parts = Array[String]("THEID < 2", "THEID >= 2")
    val e1 = intercept[AnalysisException] {
      spark.read.schema(schema).jdbc(urlWithUserAndPass, "TEST.PEOPLE", parts, new Properties())
    }.getMessage
    assert(e1.contains("User specified schema not supported with `jdbc`"))

    val e2 = intercept[AnalysisException] {
      spark.read.schema(schema).jdbc(urlWithUserAndPass, "TEST.PEOPLE", new Properties())
    }.getMessage
    assert(e2.contains("User specified schema not supported with `jdbc`"))
  }
>>>>>>> 0ef1421a
}<|MERGE_RESOLUTION|>--- conflicted
+++ resolved
@@ -25,12 +25,8 @@
 import org.scalatest.{BeforeAndAfter, PrivateMethodTester}
 
 import org.apache.spark.SparkFunSuite
-<<<<<<< HEAD
-import org.apache.spark.sql.{DataFrame, Row}
-=======
 import org.apache.spark.sql.{AnalysisException, DataFrame, Row}
 import org.apache.spark.sql.catalyst.util.CaseInsensitiveMap
->>>>>>> 0ef1421a
 import org.apache.spark.sql.execution.DataSourceScanExec
 import org.apache.spark.sql.execution.command.ExplainCommand
 import org.apache.spark.sql.execution.datasources.LogicalRelation
@@ -895,8 +891,6 @@
     assert(sql("SELECT * FROM mixedCaseCols WHERE Id = 1 OR Name = 'mary'").collect().size == 2)
     assert(sql("SELECT * FROM mixedCaseCols WHERE Name = 'mary' AND Id = 2").collect().size == 1)
   }
-<<<<<<< HEAD
-=======
 
   test("SPARK-18419: Fix `asConnectionProperties` to filter case-insensitively") {
     val parameters = Map(
@@ -921,5 +915,4 @@
     }.getMessage
     assert(e2.contains("User specified schema not supported with `jdbc`"))
   }
->>>>>>> 0ef1421a
 }