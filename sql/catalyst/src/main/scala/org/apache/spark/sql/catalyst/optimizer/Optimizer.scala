/*
 * Licensed to the Apache Software Foundation (ASF) under one or more
 * contributor license agreements.  See the NOTICE file distributed with
 * this work for additional information regarding copyright ownership.
 * The ASF licenses this file to You under the Apache License, Version 2.0
 * (the "License"); you may not use this file except in compliance with
 * the License.  You may obtain a copy of the License at
 *
 *    http://www.apache.org/licenses/LICENSE-2.0
 *
 * Unless required by applicable law or agreed to in writing, software
 * distributed under the License is distributed on an "AS IS" BASIS,
 * WITHOUT WARRANTIES OR CONDITIONS OF ANY KIND, either express or implied.
 * See the License for the specific language governing permissions and
 * limitations under the License.
 */

package org.apache.spark.sql.catalyst.optimizer

import scala.annotation.tailrec
import scala.collection.immutable.HashSet
import scala.collection.mutable
import scala.collection.mutable.ArrayBuffer

import org.apache.spark.api.java.function.FilterFunction
import org.apache.spark.sql.AnalysisException
import org.apache.spark.sql.catalyst.{CatalystConf, SimpleCatalystConf}
import org.apache.spark.sql.catalyst.analysis._
import org.apache.spark.sql.catalyst.catalog.{InMemoryCatalog, SessionCatalog}
import org.apache.spark.sql.catalyst.expressions._
import org.apache.spark.sql.catalyst.expressions.aggregate._
import org.apache.spark.sql.catalyst.expressions.Literal.{FalseLiteral, TrueLiteral}
import org.apache.spark.sql.catalyst.planning.ExtractFiltersAndInnerJoins
import org.apache.spark.sql.catalyst.plans._
import org.apache.spark.sql.catalyst.plans.logical._
import org.apache.spark.sql.catalyst.rules._
import org.apache.spark.sql.types._

/**
 * Abstract class all optimizers should inherit of, contains the standard batches (extending
 * Optimizers can override this.
 */
abstract class Optimizer(sessionCatalog: SessionCatalog, conf: CatalystConf)
  extends RuleExecutor[LogicalPlan] {

  protected val fixedPoint = FixedPoint(conf.optimizerMaxIterations)

  def batches: Seq[Batch] = {
    // Technically some of the rules in Finish Analysis are not optimizer rules and belong more
    // in the analyzer, because they are needed for correctness (e.g. ComputeCurrentTime).
    // However, because we also use the analyzer to canonicalized queries (for view definition),
    // we do not eliminate subqueries or compute current time in the analyzer.
    Batch("Finish Analysis", Once,
      EliminateSubqueryAliases,
      ReplaceExpressions,
      ComputeCurrentTime,
      GetCurrentDatabase(sessionCatalog),
      RewriteDistinctAggregates) ::
    //////////////////////////////////////////////////////////////////////////////////////////
    // Optimizer rules start here
    //////////////////////////////////////////////////////////////////////////////////////////
    // - Do the first call of CombineUnions before starting the major Optimizer rules,
    //   since it can reduce the number of iteration and the other rules could add/move
    //   extra operators between two adjacent Union operators.
    // - Call CombineUnions again in Batch("Operator Optimizations"),
    //   since the other rules might make two separate Unions operators adjacent.
    Batch("Union", Once,
      CombineUnions) ::
    Batch("Subquery", Once,
      OptimizeSubqueries) ::
    Batch("Replace Operators", fixedPoint,
      ReplaceIntersectWithSemiJoin,
      ReplaceExceptWithAntiJoin,
      ReplaceDistinctWithAggregate) ::
    Batch("Aggregate", fixedPoint,
      RemoveLiteralFromGroupExpressions,
      RemoveRepetitionFromGroupExpressions) ::
    Batch("Operator Optimizations", fixedPoint,
      // Operator push down
      PushProjectionThroughUnion,
      ReorderJoin,
      EliminateOuterJoin,
      PushPredicateThroughJoin,
      PushDownPredicate,
      LimitPushDown,
      ColumnPruning,
      InferFiltersFromConstraints,
      // Operator combine
      CollapseRepartition,
      CollapseProject,
      CollapseWindow,
      CombineFilters,
      CombineLimits,
      CombineUnions,
      // Constant folding and strength reduction
      NullPropagation,
      FoldablePropagation,
      OptimizeIn(conf),
      ConstantFolding,
      ReorderAssociativeOperator,
      LikeSimplification,
      BooleanSimplification,
      SimplifyConditionals,
      RemoveDispensableExpressions,
      SimplifyBinaryComparison,
      PruneFilters,
      EliminateSorts,
      SimplifyCasts,
      SimplifyCaseConversionExpressions,
      RewriteCorrelatedScalarSubquery,
      EliminateSerialization,
      RemoveAliasOnlyProject) ::
    Batch("Check Cartesian Products", Once,
      CheckCartesianProducts(conf)) ::
    Batch("Decimal Optimizations", fixedPoint,
      DecimalAggregates) ::
    Batch("Typed Filter Optimization", fixedPoint,
      CombineTypedFilters) ::
    Batch("LocalRelation", fixedPoint,
      ConvertToLocalRelation,
      PropagateEmptyRelation) ::
    Batch("OptimizeCodegen", Once,
      OptimizeCodegen(conf)) ::
    Batch("RewriteSubquery", Once,
      RewritePredicateSubquery,
      CollapseProject) :: Nil
  }

  /**
   * Optimize all the subqueries inside expression.
   */
  object OptimizeSubqueries extends Rule[LogicalPlan] {
    def apply(plan: LogicalPlan): LogicalPlan = plan transformAllExpressions {
      case s: SubqueryExpression =>
        s.withNewPlan(Optimizer.this.execute(s.plan))
    }
  }
}

/**
 * An optimizer used in test code.
 *
 * To ensure extendability, we leave the standard rules in the abstract optimizer rules, while
 * specific rules go to the subclasses
 */
object SimpleTestOptimizer extends SimpleTestOptimizer

class SimpleTestOptimizer extends Optimizer(
  new SessionCatalog(
    new InMemoryCatalog,
    EmptyFunctionRegistry,
    new SimpleCatalystConf(caseSensitiveAnalysis = true)),
  new SimpleCatalystConf(caseSensitiveAnalysis = true))

/**
 * Removes the Project only conducting Alias of its child node.
 * It is created mainly for removing extra Project added in EliminateSerialization rule,
 * but can also benefit other operators.
 */
object RemoveAliasOnlyProject extends Rule[LogicalPlan] {
  /**
   * Returns true if the project list is semantically same as child output, after strip alias on
   * attribute.
   */
  private def isAliasOnly(
      projectList: Seq[NamedExpression],
      childOutput: Seq[Attribute]): Boolean = {
    if (projectList.length != childOutput.length) {
      false
    } else {
      stripAliasOnAttribute(projectList).zip(childOutput).forall {
        case (a: Attribute, o) if a semanticEquals o => true
        case _ => false
      }
    }
  }

  private def stripAliasOnAttribute(projectList: Seq[NamedExpression]) = {
    projectList.map {
      // Alias with metadata can not be stripped, or the metadata will be lost.
      // If the alias name is different from attribute name, we can't strip it either, or we may
      // accidentally change the output schema name of the root plan.
      case a @ Alias(attr: Attribute, name) if a.metadata == Metadata.empty && name == attr.name =>
        attr
      case other => other
    }
  }

  def apply(plan: LogicalPlan): LogicalPlan = {
    val aliasOnlyProject = plan.collectFirst {
      case p @ Project(pList, child) if isAliasOnly(pList, child.output) => p
    }

    aliasOnlyProject.map { case proj =>
      val attributesToReplace = proj.output.zip(proj.child.output).filterNot {
        case (a1, a2) => a1 semanticEquals a2
      }
      val attrMap = AttributeMap(attributesToReplace)
      plan transform {
        case plan: Project if plan eq proj => plan.child
        case plan => plan transformExpressions {
          case a: Attribute if attrMap.contains(a) => attrMap(a)
        }
      }
    }.getOrElse(plan)
  }
}

/**
 * Pushes down [[LocalLimit]] beneath UNION ALL and beneath the streamed inputs of outer joins.
 */
object LimitPushDown extends Rule[LogicalPlan] {

  private def stripGlobalLimitIfPresent(plan: LogicalPlan): LogicalPlan = {
    plan match {
      case GlobalLimit(_, child) => child
      case _ => plan
    }
  }

  private def maybePushLimit(limitExp: Expression, plan: LogicalPlan): LogicalPlan = {
    (limitExp, plan.maxRows) match {
      case (IntegerLiteral(maxRow), Some(childMaxRows)) if maxRow < childMaxRows =>
        LocalLimit(limitExp, stripGlobalLimitIfPresent(plan))
      case (_, None) =>
        LocalLimit(limitExp, stripGlobalLimitIfPresent(plan))
      case _ => plan
    }
  }

  def apply(plan: LogicalPlan): LogicalPlan = plan transform {
    // Adding extra Limits below UNION ALL for children which are not Limit or do not have Limit
    // descendants whose maxRow is larger. This heuristic is valid assuming there does not exist any
    // Limit push-down rule that is unable to infer the value of maxRows.
    // Note: right now Union means UNION ALL, which does not de-duplicate rows, so it is safe to
    // pushdown Limit through it. Once we add UNION DISTINCT, however, we will not be able to
    // pushdown Limit.
    case LocalLimit(exp, Union(children)) =>
      LocalLimit(exp, Union(children.map(maybePushLimit(exp, _))))
    // Add extra limits below OUTER JOIN. For LEFT OUTER and FULL OUTER JOIN we push limits to the
    // left and right sides, respectively. For FULL OUTER JOIN, we can only push limits to one side
    // because we need to ensure that rows from the limited side still have an opportunity to match
    // against all candidates from the non-limited side. We also need to ensure that this limit
    // pushdown rule will not eventually introduce limits on both sides if it is applied multiple
    // times. Therefore:
    //   - If one side is already limited, stack another limit on top if the new limit is smaller.
    //     The redundant limit will be collapsed by the CombineLimits rule.
    //   - If neither side is limited, limit the side that is estimated to be bigger.
    case LocalLimit(exp, join @ Join(left, right, joinType, _)) =>
      val newJoin = joinType match {
        case RightOuter => join.copy(right = maybePushLimit(exp, right))
        case LeftOuter => join.copy(left = maybePushLimit(exp, left))
        case FullOuter =>
          (left.maxRows, right.maxRows) match {
            case (None, None) =>
              if (left.statistics.sizeInBytes >= right.statistics.sizeInBytes) {
                join.copy(left = maybePushLimit(exp, left))
              } else {
                join.copy(right = maybePushLimit(exp, right))
              }
            case (Some(_), Some(_)) => join
            case (Some(_), None) => join.copy(left = maybePushLimit(exp, left))
            case (None, Some(_)) => join.copy(right = maybePushLimit(exp, right))

          }
        case _ => join
      }
      LocalLimit(exp, newJoin)
  }
}

/**
 * Pushes Project operator to both sides of a Union operator.
 * Operations that are safe to pushdown are listed as follows.
 * Union:
 * Right now, Union means UNION ALL, which does not de-duplicate rows. So, it is
 * safe to pushdown Filters and Projections through it. Filter pushdown is handled by another
 * rule PushDownPredicate. Once we add UNION DISTINCT, we will not be able to pushdown Projections.
 */
object PushProjectionThroughUnion extends Rule[LogicalPlan] with PredicateHelper {

  /**
   * Maps Attributes from the left side to the corresponding Attribute on the right side.
   */
  private def buildRewrites(left: LogicalPlan, right: LogicalPlan): AttributeMap[Attribute] = {
    assert(left.output.size == right.output.size)
    AttributeMap(left.output.zip(right.output))
  }

  /**
   * Rewrites an expression so that it can be pushed to the right side of a
   * Union or Except operator. This method relies on the fact that the output attributes
   * of a union/intersect/except are always equal to the left child's output.
   */
  private def pushToRight[A <: Expression](e: A, rewrites: AttributeMap[Attribute]) = {
    val result = e transform {
      case a: Attribute => rewrites(a)
    }

    // We must promise the compiler that we did not discard the names in the case of project
    // expressions.  This is safe since the only transformation is from Attribute => Attribute.
    result.asInstanceOf[A]
  }

  /**
   * Splits the condition expression into small conditions by `And`, and partition them by
   * deterministic, and finally recombine them by `And`. It returns an expression containing
   * all deterministic expressions (the first field of the returned Tuple2) and an expression
   * containing all non-deterministic expressions (the second field of the returned Tuple2).
   */
  private def partitionByDeterministic(condition: Expression): (Expression, Expression) = {
    val andConditions = splitConjunctivePredicates(condition)
    andConditions.partition(_.deterministic) match {
      case (deterministic, nondeterministic) =>
        deterministic.reduceOption(And).getOrElse(Literal(true)) ->
        nondeterministic.reduceOption(And).getOrElse(Literal(true))
    }
  }

  def apply(plan: LogicalPlan): LogicalPlan = plan transform {

    // Push down deterministic projection through UNION ALL
    case p @ Project(projectList, Union(children)) =>
      assert(children.nonEmpty)
      if (projectList.forall(_.deterministic)) {
        val newFirstChild = Project(projectList, children.head)
        val newOtherChildren = children.tail.map { child =>
          val rewrites = buildRewrites(children.head, child)
          Project(projectList.map(pushToRight(_, rewrites)), child)
        }
        Union(newFirstChild +: newOtherChildren)
      } else {
        p
      }
  }
}

/**
 * Attempts to eliminate the reading of unneeded columns from the query plan.
 *
 * Since adding Project before Filter conflicts with PushPredicatesThroughProject, this rule will
 * remove the Project p2 in the following pattern:
 *
 *   p1 @ Project(_, Filter(_, p2 @ Project(_, child))) if p2.outputSet.subsetOf(p2.inputSet)
 *
 * p2 is usually inserted by this rule and useless, p1 could prune the columns anyway.
 */
object ColumnPruning extends Rule[LogicalPlan] {
  private def sameOutput(output1: Seq[Attribute], output2: Seq[Attribute]): Boolean =
    output1.size == output2.size &&
      output1.zip(output2).forall(pair => pair._1.semanticEquals(pair._2))

  def apply(plan: LogicalPlan): LogicalPlan = removeProjectBeforeFilter(plan transform {
    // Prunes the unused columns from project list of Project/Aggregate/Expand
    case p @ Project(_, p2: Project) if (p2.outputSet -- p.references).nonEmpty =>
      p.copy(child = p2.copy(projectList = p2.projectList.filter(p.references.contains)))
    case p @ Project(_, a: Aggregate) if (a.outputSet -- p.references).nonEmpty =>
      p.copy(
        child = a.copy(aggregateExpressions = a.aggregateExpressions.filter(p.references.contains)))
    case a @ Project(_, e @ Expand(_, _, grandChild)) if (e.outputSet -- a.references).nonEmpty =>
      val newOutput = e.output.filter(a.references.contains(_))
      val newProjects = e.projections.map { proj =>
        proj.zip(e.output).filter { case (_, a) =>
          newOutput.contains(a)
        }.unzip._1
      }
      a.copy(child = Expand(newProjects, newOutput, grandChild))

    // Prunes the unused columns from child of `DeserializeToObject`
    case d @ DeserializeToObject(_, _, child) if (child.outputSet -- d.references).nonEmpty =>
      d.copy(child = prunedChild(child, d.references))

    // Prunes the unused columns from child of Aggregate/Expand/Generate
    case a @ Aggregate(_, _, child) if (child.outputSet -- a.references).nonEmpty =>
      a.copy(child = prunedChild(child, a.references))
    case e @ Expand(_, _, child) if (child.outputSet -- e.references).nonEmpty =>
      e.copy(child = prunedChild(child, e.references))
    case g: Generate if !g.join && (g.child.outputSet -- g.references).nonEmpty =>
      g.copy(child = prunedChild(g.child, g.references))

    // Turn off `join` for Generate if no column from it's child is used
    case p @ Project(_, g: Generate)
        if g.join && !g.outer && p.references.subsetOf(g.generatedSet) =>
      p.copy(child = g.copy(join = false))

    // Eliminate unneeded attributes from right side of a Left Existence Join.
    case j @ Join(_, right, LeftExistence(_), _) =>
      j.copy(right = prunedChild(right, j.references))

    // all the columns will be used to compare, so we can't prune them
    case p @ Project(_, _: SetOperation) => p
    case p @ Project(_, _: Distinct) => p
    // Eliminate unneeded attributes from children of Union.
    case p @ Project(_, u: Union) =>
      if ((u.outputSet -- p.references).nonEmpty) {
        val firstChild = u.children.head
        val newOutput = prunedChild(firstChild, p.references).output
        // pruning the columns of all children based on the pruned first child.
        val newChildren = u.children.map { p =>
          val selected = p.output.zipWithIndex.filter { case (a, i) =>
            newOutput.contains(firstChild.output(i))
          }.map(_._1)
          Project(selected, p)
        }
        p.copy(child = u.withNewChildren(newChildren))
      } else {
        p
      }

    // Prune unnecessary window expressions
    case p @ Project(_, w: Window) if (w.windowOutputSet -- p.references).nonEmpty =>
      p.copy(child = w.copy(
        windowExpressions = w.windowExpressions.filter(p.references.contains)))

    // Eliminate no-op Window
    case w: Window if w.windowExpressions.isEmpty => w.child

    // Eliminate no-op Projects
    case p @ Project(_, child) if sameOutput(child.output, p.output) => child

    // Can't prune the columns on LeafNode
    case p @ Project(_, _: LeafNode) => p

    // for all other logical plans that inherits the output from it's children
    case p @ Project(_, child) =>
      val required = child.references ++ p.references
      if ((child.inputSet -- required).nonEmpty) {
        val newChildren = child.children.map(c => prunedChild(c, required))
        p.copy(child = child.withNewChildren(newChildren))
      } else {
        p
      }
  })

  /** Applies a projection only when the child is producing unnecessary attributes */
  private def prunedChild(c: LogicalPlan, allReferences: AttributeSet) =
    if ((c.outputSet -- allReferences.filter(c.outputSet.contains)).nonEmpty) {
      Project(c.output.filter(allReferences.contains), c)
    } else {
      c
    }

  /**
   * The Project before Filter is not necessary but conflict with PushPredicatesThroughProject,
   * so remove it.
   */
  private def removeProjectBeforeFilter(plan: LogicalPlan): LogicalPlan = plan transform {
    case p1 @ Project(_, f @ Filter(_, p2 @ Project(_, child)))
      if p2.outputSet.subsetOf(child.outputSet) =>
      p1.copy(child = f.copy(child = child))
  }
}

/**
 * Combines two adjacent [[Project]] operators into one and perform alias substitution,
 * merging the expressions into one single expression.
 */
object CollapseProject extends Rule[LogicalPlan] {

  def apply(plan: LogicalPlan): LogicalPlan = plan transformUp {
    case p1 @ Project(_, p2: Project) =>
      if (haveCommonNonDeterministicOutput(p1.projectList, p2.projectList)) {
        p1
      } else {
        p2.copy(projectList = buildCleanedProjectList(p1.projectList, p2.projectList))
      }
    case p @ Project(_, agg: Aggregate) =>
      if (haveCommonNonDeterministicOutput(p.projectList, agg.aggregateExpressions)) {
        p
      } else {
        agg.copy(aggregateExpressions = buildCleanedProjectList(
          p.projectList, agg.aggregateExpressions))
      }
  }

  private def collectAliases(projectList: Seq[NamedExpression]): AttributeMap[Alias] = {
    AttributeMap(projectList.collect {
      case a: Alias => a.toAttribute -> a
    })
  }

  private def haveCommonNonDeterministicOutput(
      upper: Seq[NamedExpression], lower: Seq[NamedExpression]): Boolean = {
    // Create a map of Aliases to their values from the lower projection.
    // e.g., 'SELECT ... FROM (SELECT a + b AS c, d ...)' produces Map(c -> Alias(a + b, c)).
    val aliases = collectAliases(lower)

    // Collapse upper and lower Projects if and only if their overlapped expressions are all
    // deterministic.
    upper.exists(_.collect {
      case a: Attribute if aliases.contains(a) => aliases(a).child
    }.exists(!_.deterministic))
  }

  private def buildCleanedProjectList(
      upper: Seq[NamedExpression],
      lower: Seq[NamedExpression]): Seq[NamedExpression] = {
    // Create a map of Aliases to their values from the lower projection.
    // e.g., 'SELECT ... FROM (SELECT a + b AS c, d ...)' produces Map(c -> Alias(a + b, c)).
    val aliases = collectAliases(lower)

    // Substitute any attributes that are produced by the lower projection, so that we safely
    // eliminate it.
    // e.g., 'SELECT c + 1 FROM (SELECT a + b AS C ...' produces 'SELECT a + b + 1 ...'
    // Use transformUp to prevent infinite recursion.
    val rewrittenUpper = upper.map(_.transformUp {
      case a: Attribute => aliases.getOrElse(a, a)
    })
    // collapse upper and lower Projects may introduce unnecessary Aliases, trim them here.
    rewrittenUpper.map { p =>
      CleanupAliases.trimNonTopLevelAliases(p).asInstanceOf[NamedExpression]
    }
  }
}

/**
 * Combines adjacent [[Repartition]] and [[RepartitionByExpression]] operator combinations
 * by keeping only the one.
 * 1. For adjacent [[Repartition]]s, collapse into the last [[Repartition]].
 * 2. For adjacent [[RepartitionByExpression]]s, collapse into the last [[RepartitionByExpression]].
 * 3. For a combination of [[Repartition]] and [[RepartitionByExpression]], collapse as a single
 *    [[RepartitionByExpression]] with the expression and last number of partition.
 */
object CollapseRepartition extends Rule[LogicalPlan] {
  def apply(plan: LogicalPlan): LogicalPlan = plan transformUp {
    // Case 1
    case Repartition(numPartitions, shuffle, Repartition(_, _, child)) =>
      Repartition(numPartitions, shuffle, child)
    // Case 2
    case RepartitionByExpression(exprs, RepartitionByExpression(_, child, _), numPartitions) =>
      RepartitionByExpression(exprs, child, numPartitions)
    // Case 3
    case Repartition(numPartitions, _, r: RepartitionByExpression) =>
      r.copy(numPartitions = Some(numPartitions))
    // Case 3
    case RepartitionByExpression(exprs, Repartition(_, _, child), numPartitions) =>
      RepartitionByExpression(exprs, child, numPartitions)
  }
}

/**
 * Collapse Adjacent Window Expression.
 * - If the partition specs and order specs are the same, collapse into the parent.
 */
object CollapseWindow extends Rule[LogicalPlan] {
  def apply(plan: LogicalPlan): LogicalPlan = plan transformUp {
    case w @ Window(we1, ps1, os1, Window(we2, ps2, os2, grandChild)) if ps1 == ps2 && os1 == os2 =>
      w.copy(windowExpressions = we2 ++ we1, child = grandChild)
  }
}

/**
 * Generate a list of additional filters from an operator's existing constraint but remove those
 * that are either already part of the operator's condition or are part of the operator's child
 * constraints. These filters are currently inserted to the existing conditions in the Filter
 * operators and on either side of Join operators.
 *
 * Note: While this optimization is applicable to all types of join, it primarily benefits Inner and
 * LeftSemi joins.
 */
object InferFiltersFromConstraints extends Rule[LogicalPlan] with PredicateHelper {
  def apply(plan: LogicalPlan): LogicalPlan = plan transform {
    case filter @ Filter(condition, child) =>
      val newFilters = filter.constraints --
        (child.constraints ++ splitConjunctivePredicates(condition))
      if (newFilters.nonEmpty) {
        Filter(And(newFilters.reduce(And), condition), child)
      } else {
        filter
      }

    case join @ Join(left, right, joinType, conditionOpt) =>
      // Only consider constraints that can be pushed down completely to either the left or the
      // right child
      val constraints = join.constraints.filter { c =>
        c.references.subsetOf(left.outputSet) || c.references.subsetOf(right.outputSet)
      }
      // Remove those constraints that are already enforced by either the left or the right child
      val additionalConstraints = constraints -- (left.constraints ++ right.constraints)
      val newConditionOpt = conditionOpt match {
        case Some(condition) =>
          val newFilters = additionalConstraints -- splitConjunctivePredicates(condition)
          if (newFilters.nonEmpty) Option(And(newFilters.reduce(And), condition)) else None
        case None =>
          additionalConstraints.reduceOption(And)
      }
      if (newConditionOpt.isDefined) Join(left, right, joinType, newConditionOpt) else join
  }
}

/**
 * Combines all adjacent [[Union]] operators into a single [[Union]].
 */
object CombineUnions extends Rule[LogicalPlan] {
  def apply(plan: LogicalPlan): LogicalPlan = plan transformDown {
    case u: Union => flattenUnion(u, false)
    case Distinct(u: Union) => Distinct(flattenUnion(u, true))
  }

  private def flattenUnion(union: Union, flattenDistinct: Boolean): Union = {
    val stack = mutable.Stack[LogicalPlan](union)
    val flattened = mutable.ArrayBuffer.empty[LogicalPlan]
    while (stack.nonEmpty) {
      stack.pop() match {
        case Distinct(Union(children)) if flattenDistinct =>
          stack.pushAll(children.reverse)
        case Union(children) =>
          stack.pushAll(children.reverse)
        case child =>
          flattened += child
      }
    }
    Union(flattened)
  }
}

/**
 * Combines two adjacent [[Filter]] operators into one, merging the non-redundant conditions into
 * one conjunctive predicate.
 */
object CombineFilters extends Rule[LogicalPlan] with PredicateHelper {
  def apply(plan: LogicalPlan): LogicalPlan = plan transform {
    case Filter(fc, nf @ Filter(nc, grandChild)) =>
      (ExpressionSet(splitConjunctivePredicates(fc)) --
        ExpressionSet(splitConjunctivePredicates(nc))).reduceOption(And) match {
        case Some(ac) =>
          Filter(And(nc, ac), grandChild)
        case None =>
          nf
      }
  }
}

/**
 * Removes no-op SortOrder from Sort
 */
object EliminateSorts extends Rule[LogicalPlan] {
  def apply(plan: LogicalPlan): LogicalPlan = plan transform {
    case s @ Sort(orders, _, child) if orders.isEmpty || orders.exists(_.child.foldable) =>
      val newOrders = orders.filterNot(_.child.foldable)
      if (newOrders.isEmpty) child else s.copy(order = newOrders)
  }
}

/**
 * Removes filters that can be evaluated trivially.  This can be done through the following ways:
 * 1) by eliding the filter for cases where it will always evaluate to `true`.
 * 2) by substituting a dummy empty relation when the filter will always evaluate to `false`.
 * 3) by eliminating the always-true conditions given the constraints on the child's output.
 */
object PruneFilters extends Rule[LogicalPlan] with PredicateHelper {
  def apply(plan: LogicalPlan): LogicalPlan = plan transform {
    // If the filter condition always evaluate to true, remove the filter.
    case Filter(Literal(true, BooleanType), child) => child
    // If the filter condition always evaluate to null or false,
    // replace the input with an empty relation.
    case Filter(Literal(null, _), child) => LocalRelation(child.output, data = Seq.empty)
    case Filter(Literal(false, BooleanType), child) => LocalRelation(child.output, data = Seq.empty)
    // If any deterministic condition is guaranteed to be true given the constraints on the child's
    // output, remove the condition
    case f @ Filter(fc, p: LogicalPlan) =>
      val (prunedPredicates, remainingPredicates) =
        splitConjunctivePredicates(fc).partition { cond =>
          cond.deterministic && p.constraints.contains(cond)
        }
      if (prunedPredicates.isEmpty) {
        f
      } else if (remainingPredicates.isEmpty) {
        p
      } else {
        val newCond = remainingPredicates.reduce(And)
        Filter(newCond, p)
      }
  }
}

/**
 * Pushes [[Filter]] operators through many operators iff:
 * 1) the operator is deterministic
 * 2) the predicate is deterministic and the operator will not change any of rows.
 *
 * This heuristic is valid assuming the expression evaluation cost is minimal.
 */
object PushDownPredicate extends Rule[LogicalPlan] with PredicateHelper {
  def apply(plan: LogicalPlan): LogicalPlan = plan transform {
    // SPARK-13473: We can't push the predicate down when the underlying projection output non-
    // deterministic field(s).  Non-deterministic expressions are essentially stateful. This
    // implies that, for a given input row, the output are determined by the expression's initial
    // state and all the input rows processed before. In another word, the order of input rows
    // matters for non-deterministic expressions, while pushing down predicates changes the order.
    case filter @ Filter(condition, project @ Project(fields, grandChild))
      if fields.forall(_.deterministic) && canPushThroughCondition(grandChild, condition) =>

      // Create a map of Aliases to their values from the child projection.
      // e.g., 'SELECT a + b AS c, d ...' produces Map(c -> a + b).
      val aliasMap = AttributeMap(fields.collect {
        case a: Alias => (a.toAttribute, a.child)
      })

      project.copy(child = Filter(replaceAlias(condition, aliasMap), grandChild))

    // Push [[Filter]] operators through [[Window]] operators. Parts of the predicate that can be
    // pushed beneath must satisfy the following conditions:
    // 1. All the expressions are part of window partitioning key. The expressions can be compound.
    // 2. Deterministic.
    // 3. Placed before any non-deterministic predicates.
    case filter @ Filter(condition, w: Window)
        if w.partitionSpec.forall(_.isInstanceOf[AttributeReference]) =>
      val partitionAttrs = AttributeSet(w.partitionSpec.flatMap(_.references))

      val (candidates, containingNonDeterministic) =
        splitConjunctivePredicates(condition).span(_.deterministic)

      val (pushDown, rest) = candidates.partition { cond =>
        cond.references.subsetOf(partitionAttrs)
      }

      val stayUp = rest ++ containingNonDeterministic

      if (pushDown.nonEmpty) {
        val pushDownPredicate = pushDown.reduce(And)
        val newWindow = w.copy(child = Filter(pushDownPredicate, w.child))
        if (stayUp.isEmpty) newWindow else Filter(stayUp.reduce(And), newWindow)
      } else {
        filter
      }

    case filter @ Filter(condition, aggregate: Aggregate) =>
      // Find all the aliased expressions in the aggregate list that don't include any actual
      // AggregateExpression, and create a map from the alias to the expression
      val aliasMap = AttributeMap(aggregate.aggregateExpressions.collect {
        case a: Alias if a.child.find(_.isInstanceOf[AggregateExpression]).isEmpty =>
          (a.toAttribute, a.child)
      })

      // For each filter, expand the alias and check if the filter can be evaluated using
      // attributes produced by the aggregate operator's child operator.
      val (candidates, containingNonDeterministic) =
        splitConjunctivePredicates(condition).span(_.deterministic)

      val (pushDown, rest) = candidates.partition { cond =>
        val replaced = replaceAlias(cond, aliasMap)
        cond.references.nonEmpty && replaced.references.subsetOf(aggregate.child.outputSet)
      }

      val stayUp = rest ++ containingNonDeterministic

      if (pushDown.nonEmpty) {
        val pushDownPredicate = pushDown.reduce(And)
        val replaced = replaceAlias(pushDownPredicate, aliasMap)
        val newAggregate = aggregate.copy(child = Filter(replaced, aggregate.child))
        // If there is no more filter to stay up, just eliminate the filter.
        // Otherwise, create "Filter(stayUp) <- Aggregate <- Filter(pushDownPredicate)".
        if (stayUp.isEmpty) newAggregate else Filter(stayUp.reduce(And), newAggregate)
      } else {
        filter
      }

    case filter @ Filter(condition, union: Union) =>
      // Union could change the rows, so non-deterministic predicate can't be pushed down
      val (pushDown, stayUp) = splitConjunctivePredicates(condition).span(_.deterministic)

      if (pushDown.nonEmpty) {
        val pushDownCond = pushDown.reduceLeft(And)
        val output = union.output
        val newGrandChildren = union.children.map { grandchild =>
          val newCond = pushDownCond transform {
            case e if output.exists(_.semanticEquals(e)) =>
              grandchild.output(output.indexWhere(_.semanticEquals(e)))
          }
          assert(newCond.references.subsetOf(grandchild.outputSet))
          Filter(newCond, grandchild)
        }
        val newUnion = union.withNewChildren(newGrandChildren)
        if (stayUp.nonEmpty) {
          Filter(stayUp.reduceLeft(And), newUnion)
        } else {
          newUnion
        }
      } else {
        filter
      }

    case filter @ Filter(condition, u: UnaryNode)
        if canPushThrough(u) && u.expressions.forall(_.deterministic) =>
      pushDownPredicate(filter, u.child) { predicate =>
        u.withNewChildren(Seq(Filter(predicate, u.child)))
      }
  }

  private def canPushThrough(p: UnaryNode): Boolean = p match {
    // Note that some operators (e.g. project, aggregate, union) are being handled separately
    // (earlier in this rule).
    case _: AppendColumns => true
    case _: BroadcastHint => true
    case _: Distinct => true
    case _: Generate => true
    case _: Pivot => true
    case _: RedistributeData => true
    case _: Repartition => true
    case _: ScriptTransformation => true
    case _: Sort => true
    case _ => false
  }

  private def pushDownPredicate(
      filter: Filter,
      grandchild: LogicalPlan)(insertFilter: Expression => LogicalPlan): LogicalPlan = {
    // Only push down the predicates that is deterministic and all the referenced attributes
    // come from grandchild.
    // TODO: non-deterministic predicates could be pushed through some operators that do not change
    // the rows.
    val (candidates, containingNonDeterministic) =
      splitConjunctivePredicates(filter.condition).span(_.deterministic)

    val (pushDown, rest) = candidates.partition { cond =>
      cond.references.subsetOf(grandchild.outputSet)
    }

    val stayUp = rest ++ containingNonDeterministic

    if (pushDown.nonEmpty) {
      val newChild = insertFilter(pushDown.reduceLeft(And))
      if (stayUp.nonEmpty) {
        Filter(stayUp.reduceLeft(And), newChild)
      } else {
        newChild
      }
    } else {
      filter
    }
  }

  /**
   * Check if we can safely push a filter through a projection, by making sure that predicate
   * subqueries in the condition do not contain the same attributes as the plan they are moved
   * into. This can happen when the plan and predicate subquery have the same source.
   */
  private def canPushThroughCondition(plan: LogicalPlan, condition: Expression): Boolean = {
    val attributes = plan.outputSet
    val matched = condition.find {
      case PredicateSubquery(p, _, _, _) => p.outputSet.intersect(attributes).nonEmpty
      case _ => false
    }
    matched.isEmpty
  }
}

/**
 * Pushes down [[Filter]] operators where the `condition` can be
 * evaluated using only the attributes of the left or right side of a join.  Other
 * [[Filter]] conditions are moved into the `condition` of the [[Join]].
 *
 * And also pushes down the join filter, where the `condition` can be evaluated using only the
 * attributes of the left or right side of sub query when applicable.
 *
 * Check https://cwiki.apache.org/confluence/display/Hive/OuterJoinBehavior for more details
 */
object PushPredicateThroughJoin extends Rule[LogicalPlan] with PredicateHelper {
  /**
   * Splits join condition expressions or filter predicates (on a given join's output) into three
   * categories based on the attributes required to evaluate them. Note that we explicitly exclude
   * on-deterministic (i.e., stateful) condition expressions in canEvaluateInLeft or
   * canEvaluateInRight to prevent pushing these predicates on either side of the join.
   *
   * @return (canEvaluateInLeft, canEvaluateInRight, haveToEvaluateInBoth)
   */
  private def split(condition: Seq[Expression], left: LogicalPlan, right: LogicalPlan) = {
    // Note: In order to ensure correctness, it's important to not change the relative ordering of
    // any deterministic expression that follows a non-deterministic expression. To achieve this,
    // we only consider pushing down those expressions that precede the first non-deterministic
    // expression in the condition.
    val (pushDownCandidates, containingNonDeterministic) = condition.span(_.deterministic)
    val (leftEvaluateCondition, rest) =
      pushDownCandidates.partition(_.references.subsetOf(left.outputSet))
    val (rightEvaluateCondition, commonCondition) =
        rest.partition(expr => expr.references.subsetOf(right.outputSet))

    (leftEvaluateCondition, rightEvaluateCondition, commonCondition ++ containingNonDeterministic)
  }

  def apply(plan: LogicalPlan): LogicalPlan = plan transform {
    // push the where condition down into join filter
    case f @ Filter(filterCondition, Join(left, right, joinType, joinCondition)) =>
      val (leftFilterConditions, rightFilterConditions, commonFilterCondition) =
        split(splitConjunctivePredicates(filterCondition), left, right)
      joinType match {
        case _: InnerLike =>
          // push down the single side `where` condition into respective sides
          val newLeft = leftFilterConditions.
            reduceLeftOption(And).map(Filter(_, left)).getOrElse(left)
          val newRight = rightFilterConditions.
            reduceLeftOption(And).map(Filter(_, right)).getOrElse(right)
          val (newJoinConditions, others) =
            commonFilterCondition.partition(e => !SubqueryExpression.hasCorrelatedSubquery(e))
          val newJoinCond = (newJoinConditions ++ joinCondition).reduceLeftOption(And)

          val join = Join(newLeft, newRight, joinType, newJoinCond)
          if (others.nonEmpty) {
            Filter(others.reduceLeft(And), join)
          } else {
            join
          }
        case RightOuter =>
          // push down the right side only `where` condition
          val newLeft = left
          val newRight = rightFilterConditions.
            reduceLeftOption(And).map(Filter(_, right)).getOrElse(right)
          val newJoinCond = joinCondition
          val newJoin = Join(newLeft, newRight, RightOuter, newJoinCond)

          (leftFilterConditions ++ commonFilterCondition).
            reduceLeftOption(And).map(Filter(_, newJoin)).getOrElse(newJoin)
        case LeftOuter | LeftExistence(_) =>
          // push down the left side only `where` condition
          val newLeft = leftFilterConditions.
            reduceLeftOption(And).map(Filter(_, left)).getOrElse(left)
          val newRight = right
          val newJoinCond = joinCondition
          val newJoin = Join(newLeft, newRight, joinType, newJoinCond)

          (rightFilterConditions ++ commonFilterCondition).
            reduceLeftOption(And).map(Filter(_, newJoin)).getOrElse(newJoin)
        case FullOuter => f // DO Nothing for Full Outer Join
        case NaturalJoin(_) => sys.error("Untransformed NaturalJoin node")
        case UsingJoin(_, _) => sys.error("Untransformed Using join node")
      }

    // push down the join filter into sub query scanning if applicable
    case j @ Join(left, right, joinType, joinCondition) =>
      val (leftJoinConditions, rightJoinConditions, commonJoinCondition) =
        split(joinCondition.map(splitConjunctivePredicates).getOrElse(Nil), left, right)

      joinType match {
<<<<<<< HEAD
        case _: InnerLike |  LeftSemi =>
=======
        case _: InnerLike | LeftSemi =>
>>>>>>> 3e307b49
          // push down the single side only join filter for both sides sub queries
          val newLeft = leftJoinConditions.
            reduceLeftOption(And).map(Filter(_, left)).getOrElse(left)
          val newRight = rightJoinConditions.
            reduceLeftOption(And).map(Filter(_, right)).getOrElse(right)
          val newJoinCond = commonJoinCondition.reduceLeftOption(And)

          Join(newLeft, newRight, joinType, newJoinCond)
        case RightOuter =>
          // push down the left side only join filter for left side sub query
          val newLeft = leftJoinConditions.
            reduceLeftOption(And).map(Filter(_, left)).getOrElse(left)
          val newRight = right
          val newJoinCond = (rightJoinConditions ++ commonJoinCondition).reduceLeftOption(And)

          Join(newLeft, newRight, RightOuter, newJoinCond)
        case LeftOuter | LeftAnti | ExistenceJoin(_) =>
          // push down the right side only join filter for right sub query
          val newLeft = left
          val newRight = rightJoinConditions.
            reduceLeftOption(And).map(Filter(_, right)).getOrElse(right)
          val newJoinCond = (leftJoinConditions ++ commonJoinCondition).reduceLeftOption(And)

          Join(newLeft, newRight, joinType, newJoinCond)
        case FullOuter => j
        case NaturalJoin(_) => sys.error("Untransformed NaturalJoin node")
        case UsingJoin(_, _) => sys.error("Untransformed Using join node")
      }
  }
}

/**
 * Combines two adjacent [[Limit]] operators into one, merging the
 * expressions into one single expression.
 */
object CombineLimits extends Rule[LogicalPlan] {
  def apply(plan: LogicalPlan): LogicalPlan = plan transform {
    case GlobalLimit(le, GlobalLimit(ne, grandChild)) =>
      GlobalLimit(Least(Seq(ne, le)), grandChild)
    case LocalLimit(le, LocalLimit(ne, grandChild)) =>
      LocalLimit(Least(Seq(ne, le)), grandChild)
    case Limit(le, Limit(ne, grandChild)) =>
      Limit(Least(Seq(ne, le)), grandChild)
  }
}

/**
 * Check if there any cartesian products between joins of any type in the optimized plan tree.
 * Throw an error if a cartesian product is found without an explicit cross join specified.
 * This rule is effectively disabled if the CROSS_JOINS_ENABLED flag is true.
 *
 * This rule must be run AFTER the ReorderJoin rule since the join conditions for each join must be
 * collected before checking if it is a cartesian product. If you have
 * SELECT * from R, S where R.r = S.s,
 * the join between R and S is not a cartesian product and therefore should be allowed.
 * The predicate R.r = S.s is not recognized as a join condition until the ReorderJoin rule.
 */
case class CheckCartesianProducts(conf: CatalystConf)
    extends Rule[LogicalPlan] with PredicateHelper {
  /**
   * Check if a join is a cartesian product. Returns true if
   * there are no join conditions involving references from both left and right.
   */
  def isCartesianProduct(join: Join): Boolean = {
    val conditions = join.condition.map(splitConjunctivePredicates).getOrElse(Nil)
    !conditions.map(_.references).exists(refs => refs.exists(join.left.outputSet.contains)
        && refs.exists(join.right.outputSet.contains))
  }

  def apply(plan: LogicalPlan): LogicalPlan =
    if (conf.crossJoinEnabled) {
      plan
    } else plan transform {
      case j @ Join(left, right, Inner | LeftOuter | RightOuter | FullOuter, condition)
        if isCartesianProduct(j) =>
          throw new AnalysisException(
            s"""Detected cartesian product for ${j.joinType.sql} join between logical plans
               |${left.treeString(false).trim}
               |and
               |${right.treeString(false).trim}
               |Join condition is missing or trivial.
               |Use the CROSS JOIN syntax to allow cartesian products between these relations."""
            .stripMargin)
    }
}

/**
 * Speeds up aggregates on fixed-precision decimals by executing them on unscaled Long values.
 *
 * This uses the same rules for increasing the precision and scale of the output as
 * [[org.apache.spark.sql.catalyst.analysis.DecimalPrecision]].
 */
object DecimalAggregates extends Rule[LogicalPlan] {
  import Decimal.MAX_LONG_DIGITS

  /** Maximum number of decimal digits representable precisely in a Double */
  private val MAX_DOUBLE_DIGITS = 15

  def apply(plan: LogicalPlan): LogicalPlan = plan transform {
    case q: LogicalPlan => q transformExpressionsDown {
      case we @ WindowExpression(ae @ AggregateExpression(af, _, _, _), _) => af match {
        case Sum(e @ DecimalType.Expression(prec, scale)) if prec + 10 <= MAX_LONG_DIGITS =>
          MakeDecimal(we.copy(windowFunction = ae.copy(aggregateFunction = Sum(UnscaledValue(e)))),
            prec + 10, scale)

        case Average(e @ DecimalType.Expression(prec, scale)) if prec + 4 <= MAX_DOUBLE_DIGITS =>
          val newAggExpr =
            we.copy(windowFunction = ae.copy(aggregateFunction = Average(UnscaledValue(e))))
          Cast(
            Divide(newAggExpr, Literal.create(math.pow(10.0, scale), DoubleType)),
            DecimalType(prec + 4, scale + 4))

        case _ => we
      }
      case ae @ AggregateExpression(af, _, _, _) => af match {
        case Sum(e @ DecimalType.Expression(prec, scale)) if prec + 10 <= MAX_LONG_DIGITS =>
          MakeDecimal(ae.copy(aggregateFunction = Sum(UnscaledValue(e))), prec + 10, scale)

        case Average(e @ DecimalType.Expression(prec, scale)) if prec + 4 <= MAX_DOUBLE_DIGITS =>
          val newAggExpr = ae.copy(aggregateFunction = Average(UnscaledValue(e)))
          Cast(
            Divide(newAggExpr, Literal.create(math.pow(10.0, scale), DoubleType)),
            DecimalType(prec + 4, scale + 4))

        case _ => ae
      }
    }
  }
}

/**
 * Converts local operations (i.e. ones that don't require data exchange) on LocalRelation to
 * another LocalRelation.
 *
 * This is relatively simple as it currently handles only a single case: Project.
 */
object ConvertToLocalRelation extends Rule[LogicalPlan] {
  def apply(plan: LogicalPlan): LogicalPlan = plan transform {
    case Project(projectList, LocalRelation(output, data))
        if !projectList.exists(hasUnevaluableExpr) =>
      val projection = new InterpretedProjection(projectList, output)
      projection.initialize(0)
      LocalRelation(projectList.map(_.toAttribute), data.map(projection))
  }

  private def hasUnevaluableExpr(expr: Expression): Boolean = {
    expr.find(e => e.isInstanceOf[Unevaluable] && !e.isInstanceOf[AttributeReference]).isDefined
  }
}

/**
 * Replaces logical [[Distinct]] operator with an [[Aggregate]] operator.
 * {{{
 *   SELECT DISTINCT f1, f2 FROM t  ==>  SELECT f1, f2 FROM t GROUP BY f1, f2
 * }}}
 */
object ReplaceDistinctWithAggregate extends Rule[LogicalPlan] {
  def apply(plan: LogicalPlan): LogicalPlan = plan transform {
    case Distinct(child) => Aggregate(child.output, child.output, child)
  }
}

/**
 * Replaces logical [[Intersect]] operator with a left-semi [[Join]] operator.
 * {{{
 *   SELECT a1, a2 FROM Tab1 INTERSECT SELECT b1, b2 FROM Tab2
 *   ==>  SELECT DISTINCT a1, a2 FROM Tab1 LEFT SEMI JOIN Tab2 ON a1<=>b1 AND a2<=>b2
 * }}}
 *
 * Note:
 * 1. This rule is only applicable to INTERSECT DISTINCT. Do not use it for INTERSECT ALL.
 * 2. This rule has to be done after de-duplicating the attributes; otherwise, the generated
 *    join conditions will be incorrect.
 */
object ReplaceIntersectWithSemiJoin extends Rule[LogicalPlan] {
  def apply(plan: LogicalPlan): LogicalPlan = plan transform {
    case Intersect(left, right) =>
      assert(left.output.size == right.output.size)
      val joinCond = left.output.zip(right.output).map { case (l, r) => EqualNullSafe(l, r) }
      Distinct(Join(left, right, LeftSemi, joinCond.reduceLeftOption(And)))
  }
}

/**
 * Replaces logical [[Except]] operator with a left-anti [[Join]] operator.
 * {{{
 *   SELECT a1, a2 FROM Tab1 EXCEPT SELECT b1, b2 FROM Tab2
 *   ==>  SELECT DISTINCT a1, a2 FROM Tab1 LEFT ANTI JOIN Tab2 ON a1<=>b1 AND a2<=>b2
 * }}}
 *
 * Note:
 * 1. This rule is only applicable to EXCEPT DISTINCT. Do not use it for EXCEPT ALL.
 * 2. This rule has to be done after de-duplicating the attributes; otherwise, the generated
 *    join conditions will be incorrect.
 */
object ReplaceExceptWithAntiJoin extends Rule[LogicalPlan] {
  def apply(plan: LogicalPlan): LogicalPlan = plan transform {
    case Except(left, right) =>
      assert(left.output.size == right.output.size)
      val joinCond = left.output.zip(right.output).map { case (l, r) => EqualNullSafe(l, r) }
      Distinct(Join(left, right, LeftAnti, joinCond.reduceLeftOption(And)))
  }
}

/**
 * Removes literals from group expressions in [[Aggregate]], as they have no effect to the result
 * but only makes the grouping key bigger.
 */
object RemoveLiteralFromGroupExpressions extends Rule[LogicalPlan] {
  def apply(plan: LogicalPlan): LogicalPlan = plan transform {
    case a @ Aggregate(grouping, _, _) if grouping.nonEmpty =>
      val newGrouping = grouping.filter(!_.foldable)
      if (newGrouping.nonEmpty) {
        a.copy(groupingExpressions = newGrouping)
      } else {
        // All grouping expressions are literals. We should not drop them all, because this can
        // change the return semantics when the input of the Aggregate is empty (SPARK-17114). We
        // instead replace this by single, easy to hash/sort, literal expression.
        a.copy(groupingExpressions = Seq(Literal(0, IntegerType)))
      }
  }
}

/**
 * Removes repetition from group expressions in [[Aggregate]], as they have no effect to the result
 * but only makes the grouping key bigger.
 */
object RemoveRepetitionFromGroupExpressions extends Rule[LogicalPlan] {
  def apply(plan: LogicalPlan): LogicalPlan = plan transform {
    case a @ Aggregate(grouping, _, _) =>
      val newGrouping = ExpressionSet(grouping).toSeq
      a.copy(groupingExpressions = newGrouping)
  }
}<|MERGE_RESOLUTION|>--- conflicted
+++ resolved
@@ -932,11 +932,7 @@
         split(joinCondition.map(splitConjunctivePredicates).getOrElse(Nil), left, right)
 
       joinType match {
-<<<<<<< HEAD
-        case _: InnerLike |  LeftSemi =>
-=======
         case _: InnerLike | LeftSemi =>
->>>>>>> 3e307b49
           // push down the single side only join filter for both sides sub queries
           val newLeft = leftJoinConditions.
             reduceLeftOption(And).map(Filter(_, left)).getOrElse(left)
