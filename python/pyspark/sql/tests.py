--- conflicted
+++ resolved
@@ -1133,19 +1133,11 @@
         try:
             q.processAllAvailable()
             lastProgress = q.lastProgress
-<<<<<<< HEAD
             recentProgresses = q.recentProgresses
             status = q.status
             self.assertEqual(lastProgress['name'], q.name)
             self.assertEqual(lastProgress['id'], q.id)
             self.assertTrue(any(p == lastProgress for p in recentProgresses))
-=======
-            recentProgress = q.recentProgress
-            status = q.status
-            self.assertEqual(lastProgress['name'], q.name)
-            self.assertEqual(lastProgress['id'], q.id)
-            self.assertTrue(any(p == lastProgress for p in recentProgress))
->>>>>>> 3e307b49
             self.assertTrue(
                 "message" in status and
                 "isDataAvailable" in status and
