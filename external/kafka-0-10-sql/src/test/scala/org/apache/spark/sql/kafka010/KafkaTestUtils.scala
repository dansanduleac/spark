--- conflicted
+++ resolved
@@ -326,7 +326,6 @@
       topic: String,
       numPartitions: Int,
       servers: Seq[KafkaServer]) {
-<<<<<<< HEAD
     import ZkUtils._
     val topicAndPartitions = (0 until numPartitions).map(TopicAndPartition(topic, _))
     def isDeleted(): Boolean = {
@@ -352,19 +351,6 @@
     }
     eventually(timeout(60.seconds)) {
       assert(isDeleted, s"$topic not deleted after timeout")
-=======
-    eventually(timeout(60.seconds), interval(200.millis)) {
-      try {
-        verifyTopicDeletion(topic, numPartitions, servers)
-      } catch {
-        case e: Throwable =>
-          // As pushing messages into Kafka updates Zookeeper asynchronously, there is a small
-          // chance that a topic will be recreated after deletion due to the asynchronous update.
-          // Hence, delete the topic and retry.
-          AdminUtils.deleteTopic(zkUtils, topic)
-          throw e
-      }
->>>>>>> 3e307b49
     }
   }
 
