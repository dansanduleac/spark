/*
 * Licensed to the Apache Software Foundation (ASF) under one or more
 * contributor license agreements.  See the NOTICE file distributed with
 * this work for additional information regarding copyright ownership.
 * The ASF licenses this file to You under the Apache License, Version 2.0
 * (the "License"); you may not use this file except in compliance with
 * the License.  You may obtain a copy of the License at
 *
 *    http://www.apache.org/licenses/LICENSE-2.0
 *
 * Unless required by applicable law or agreed to in writing, software
 * distributed under the License is distributed on an "AS IS" BASIS,
 * WITHOUT WARRANTIES OR CONDITIONS OF ANY KIND, either express or implied.
 * See the License for the specific language governing permissions and
 * limitations under the License.
 */

import com.typesafe.tools.mima.core._
import com.typesafe.tools.mima.core.ProblemFilters._

/**
 * Additional excludes for checking of Spark's binary compatibility.
 *
 * This acts as an official audit of cases where we excluded other classes. Please use the narrowest
 * possible exclude here. MIMA will usually tell you what exclude to use, e.g.:
 *
 * ProblemFilters.exclude[MissingMethodProblem]("org.apache.spark.rdd.RDD.take")
 *
 * It is also possible to exclude Spark classes and packages. This should be used sparingly:
 *
 * MimaBuild.excludeSparkClass("graphx.util.collection.GraphXPrimitiveKeyOpenHashMap")
 *
 * For a new Spark version, please update MimaBuild.scala to reflect the previous version.
 */
object MimaExcludes {

<<<<<<< HEAD
=======
  // Exclude rules for 2.2.x
>>>>>>> 3e307b49
  lazy val v22excludes = v21excludes ++ Seq(
    // [SPARK-18663][SQL] Simplify CountMinSketch aggregate implementation
    ProblemFilters.exclude[ReversedMissingMethodProblem]("org.apache.spark.util.sketch.CountMinSketch.toByteArray")
  )

  // Exclude rules for 2.1.x
  lazy val v21excludes = v20excludes ++ {
    Seq(
      // [SPARK-17671] Spark 2.0 history server summary page is slow even set spark.history.ui.maxApplications
      ProblemFilters.exclude[IncompatibleResultTypeProblem]("org.apache.spark.deploy.history.HistoryServer.getApplicationList"),
      // [SPARK-14743] Improve delegation token handling in secure cluster
      ProblemFilters.exclude[DirectMissingMethodProblem]("org.apache.spark.deploy.SparkHadoopUtil.getTimeFromNowToRenewal"),
      // [SPARK-16199][SQL] Add a method to list the referenced columns in data source Filter
      ProblemFilters.exclude[ReversedMissingMethodProblem]("org.apache.spark.sql.sources.Filter.references"),
      // [SPARK-16853][SQL] Fixes encoder error in DataSet typed select
      ProblemFilters.exclude[IncompatibleMethTypeProblem]("org.apache.spark.sql.Dataset.select"),
      // [SPARK-16967] Move Mesos to Module
      ProblemFilters.exclude[DirectMissingMethodProblem]("org.apache.spark.SparkMasterRegex.MESOS_REGEX"),
      // [SPARK-16240] ML persistence backward compatibility for LDA
      ProblemFilters.exclude[MissingTypesProblem]("org.apache.spark.ml.clustering.LDA$"),
      // [SPARK-17717] Add Find and Exists method to Catalog.
      ProblemFilters.exclude[ReversedMissingMethodProblem]("org.apache.spark.sql.catalog.Catalog.getDatabase"),
      ProblemFilters.exclude[ReversedMissingMethodProblem]("org.apache.spark.sql.catalog.Catalog.getTable"),
      ProblemFilters.exclude[ReversedMissingMethodProblem]("org.apache.spark.sql.catalog.Catalog.getFunction"),
      ProblemFilters.exclude[ReversedMissingMethodProblem]("org.apache.spark.sql.catalog.Catalog.databaseExists"),
      ProblemFilters.exclude[ReversedMissingMethodProblem]("org.apache.spark.sql.catalog.Catalog.tableExists"),
      ProblemFilters.exclude[ReversedMissingMethodProblem]("org.apache.spark.sql.catalog.Catalog.functionExists"),

      // [SPARK-17731][SQL][Streaming] Metrics for structured streaming
      ProblemFilters.exclude[DirectMissingMethodProblem]("org.apache.spark.sql.streaming.SourceStatus.this"),
      ProblemFilters.exclude[IncompatibleResultTypeProblem]("org.apache.spark.sql.streaming.SourceStatus.offsetDesc"),
      ProblemFilters.exclude[ReversedMissingMethodProblem]("org.apache.spark.sql.streaming.StreamingQuery.status"),
      ProblemFilters.exclude[DirectMissingMethodProblem]("org.apache.spark.sql.streaming.SinkStatus.this"),
      ProblemFilters.exclude[MissingClassProblem]("org.apache.spark.sql.streaming.StreamingQueryInfo"),
      ProblemFilters.exclude[IncompatibleMethTypeProblem]("org.apache.spark.sql.streaming.StreamingQueryListener#QueryStarted.this"),
      ProblemFilters.exclude[DirectMissingMethodProblem]("org.apache.spark.sql.streaming.StreamingQueryListener#QueryStarted.queryInfo"),
      ProblemFilters.exclude[IncompatibleMethTypeProblem]("org.apache.spark.sql.streaming.StreamingQueryListener#QueryProgress.this"),
      ProblemFilters.exclude[DirectMissingMethodProblem]("org.apache.spark.sql.streaming.StreamingQueryListener#QueryProgress.queryInfo"),
      ProblemFilters.exclude[DirectMissingMethodProblem]("org.apache.spark.sql.streaming.StreamingQueryListener#QueryTerminated.queryInfo"),
      ProblemFilters.exclude[MissingClassProblem]("org.apache.spark.sql.streaming.StreamingQueryListener$QueryStarted"),
      ProblemFilters.exclude[MissingClassProblem]("org.apache.spark.sql.streaming.StreamingQueryListener$QueryProgress"),
      ProblemFilters.exclude[MissingClassProblem]("org.apache.spark.sql.streaming.StreamingQueryListener$QueryTerminated"),
      ProblemFilters.exclude[IncompatibleMethTypeProblem]("org.apache.spark.sql.streaming.StreamingQueryListener.onQueryStarted"),
      ProblemFilters.exclude[ReversedMissingMethodProblem]("org.apache.spark.sql.streaming.StreamingQueryListener.onQueryStarted"),
      ProblemFilters.exclude[IncompatibleMethTypeProblem]("org.apache.spark.sql.streaming.StreamingQueryListener.onQueryProgress"),
      ProblemFilters.exclude[ReversedMissingMethodProblem]("org.apache.spark.sql.streaming.StreamingQueryListener.onQueryProgress"),
      ProblemFilters.exclude[IncompatibleMethTypeProblem]("org.apache.spark.sql.streaming.StreamingQueryListener.onQueryTerminated"),
      ProblemFilters.exclude[ReversedMissingMethodProblem]("org.apache.spark.sql.streaming.StreamingQueryListener.onQueryTerminated"),

      // [SPARK-18516][SQL] Split state and progress in streaming
      ProblemFilters.exclude[MissingClassProblem]("org.apache.spark.sql.streaming.SourceStatus"),
      ProblemFilters.exclude[MissingClassProblem]("org.apache.spark.sql.streaming.SinkStatus"),
      ProblemFilters.exclude[DirectMissingMethodProblem]("org.apache.spark.sql.streaming.StreamingQuery.sinkStatus"),
      ProblemFilters.exclude[DirectMissingMethodProblem]("org.apache.spark.sql.streaming.StreamingQuery.sourceStatuses"),
      ProblemFilters.exclude[IncompatibleResultTypeProblem]("org.apache.spark.sql.streaming.StreamingQuery.id"),
      ProblemFilters.exclude[ReversedMissingMethodProblem]("org.apache.spark.sql.streaming.StreamingQuery.lastProgress"),
<<<<<<< HEAD
      ProblemFilters.exclude[ReversedMissingMethodProblem]("org.apache.spark.sql.streaming.StreamingQuery.recentProgresses"),
=======
      ProblemFilters.exclude[ReversedMissingMethodProblem]("org.apache.spark.sql.streaming.StreamingQuery.recentProgress"),
>>>>>>> 3e307b49
      ProblemFilters.exclude[ReversedMissingMethodProblem]("org.apache.spark.sql.streaming.StreamingQuery.id"),
      ProblemFilters.exclude[IncompatibleMethTypeProblem]("org.apache.spark.sql.streaming.StreamingQueryManager.get"),

      // [SPARK-17338][SQL] add global temp view
      ProblemFilters.exclude[ReversedMissingMethodProblem]("org.apache.spark.sql.catalog.Catalog.dropGlobalTempView"),
      ProblemFilters.exclude[IncompatibleResultTypeProblem]("org.apache.spark.sql.catalog.Catalog.dropTempView"),
      ProblemFilters.exclude[ReversedMissingMethodProblem]("org.apache.spark.sql.catalog.Catalog.dropTempView"),

      // [SPARK-18034] Upgrade to MiMa 0.1.11 to fix flakiness.
      ProblemFilters.exclude[InheritedNewAbstractMethodProblem]("org.apache.spark.ml.param.shared.HasAggregationDepth.aggregationDepth"),
      ProblemFilters.exclude[InheritedNewAbstractMethodProblem]("org.apache.spark.ml.param.shared.HasAggregationDepth.getAggregationDepth"),
      ProblemFilters.exclude[InheritedNewAbstractMethodProblem]("org.apache.spark.ml.param.shared.HasAggregationDepth.org$apache$spark$ml$param$shared$HasAggregationDepth$_setter_$aggregationDepth_="),

      // [SPARK-18236] Reduce duplicate objects in Spark UI and HistoryServer
      ProblemFilters.exclude[IncompatibleResultTypeProblem]("org.apache.spark.scheduler.TaskInfo.accumulables"),

      // [SPARK-18657] Add StreamingQuery.runId
      ProblemFilters.exclude[ReversedMissingMethodProblem]("org.apache.spark.sql.streaming.StreamingQuery.runId"),

      // [SPARK-18694] Add StreamingQuery.explain and exception to Python and fix StreamingQueryException
      ProblemFilters.exclude[MissingClassProblem]("org.apache.spark.sql.streaming.StreamingQueryException$"),
      ProblemFilters.exclude[IncompatibleResultTypeProblem]("org.apache.spark.sql.streaming.StreamingQueryException.startOffset"),
      ProblemFilters.exclude[IncompatibleResultTypeProblem]("org.apache.spark.sql.streaming.StreamingQueryException.endOffset"),
      ProblemFilters.exclude[IncompatibleMethTypeProblem]("org.apache.spark.sql.streaming.StreamingQueryException.this"),
      ProblemFilters.exclude[DirectMissingMethodProblem]("org.apache.spark.sql.streaming.StreamingQueryException.query")
    )
  }

  // Exclude rules for 2.0.x
  lazy val v20excludes = {
    Seq(
      excludePackage("org.apache.spark.rpc"),
      excludePackage("org.spark-project.jetty"),
      excludePackage("org.spark_project.jetty"),
      excludePackage("org.apache.spark.internal"),
      excludePackage("org.apache.spark.unused"),
      excludePackage("org.apache.spark.unsafe"),
      excludePackage("org.apache.spark.memory"),
      excludePackage("org.apache.spark.util.collection.unsafe"),
      excludePackage("org.apache.spark.sql.catalyst"),
      excludePackage("org.apache.spark.sql.execution"),
      excludePackage("org.apache.spark.sql.internal"),
      ProblemFilters.exclude[MissingMethodProblem]("org.apache.spark.mllib.feature.PCAModel.this"),
      ProblemFilters.exclude[MissingMethodProblem]("org.apache.spark.status.api.v1.StageData.this"),
      ProblemFilters.exclude[MissingMethodProblem](
        "org.apache.spark.status.api.v1.ApplicationAttemptInfo.this"),
      ProblemFilters.exclude[MissingMethodProblem](
        "org.apache.spark.status.api.v1.ApplicationAttemptInfo.<init>$default$5"),
      // SPARK-14042 Add custom coalescer support
      ProblemFilters.exclude[DirectMissingMethodProblem]("org.apache.spark.rdd.RDD.coalesce"),
      ProblemFilters.exclude[MissingClassProblem]("org.apache.spark.rdd.PartitionCoalescer$LocationIterator"),
      ProblemFilters.exclude[IncompatibleTemplateDefProblem]("org.apache.spark.rdd.PartitionCoalescer"),
      // SPARK-15532 Remove isRootContext flag from SQLContext.
      ProblemFilters.exclude[DirectMissingMethodProblem]("org.apache.spark.sql.SQLContext.isRootContext"),
      // SPARK-12600 Remove SQL deprecated methods
      ProblemFilters.exclude[MissingClassProblem]("org.apache.spark.sql.SQLContext$QueryExecution"),
      ProblemFilters.exclude[MissingClassProblem]("org.apache.spark.sql.SQLContext$SparkPlanner"),
      ProblemFilters.exclude[MissingMethodProblem]("org.apache.spark.sql.SQLContext.applySchema"),
      ProblemFilters.exclude[MissingMethodProblem]("org.apache.spark.sql.SQLContext.parquetFile"),
      ProblemFilters.exclude[MissingMethodProblem]("org.apache.spark.sql.SQLContext.jdbc"),
      ProblemFilters.exclude[MissingMethodProblem]("org.apache.spark.sql.SQLContext.jsonFile"),
      ProblemFilters.exclude[MissingMethodProblem]("org.apache.spark.sql.SQLContext.jsonRDD"),
      ProblemFilters.exclude[MissingMethodProblem]("org.apache.spark.sql.SQLContext.load"),
      ProblemFilters.exclude[MissingMethodProblem]("org.apache.spark.sql.SQLContext.dialectClassName"),
      ProblemFilters.exclude[MissingMethodProblem]("org.apache.spark.sql.SQLContext.getSQLDialect"),
      // SPARK-13664 Replace HadoopFsRelation with FileFormat
      ProblemFilters.exclude[MissingClassProblem]("org.apache.spark.ml.source.libsvm.LibSVMRelation"),
      ProblemFilters.exclude[MissingClassProblem]("org.apache.spark.sql.sources.HadoopFsRelationProvider"),
      ProblemFilters.exclude[MissingClassProblem]("org.apache.spark.sql.sources.HadoopFsRelation$FileStatusCache"),
      // SPARK-15543 Rename DefaultSources to make them more self-describing
      ProblemFilters.exclude[MissingClassProblem]("org.apache.spark.ml.source.libsvm.DefaultSource")
    ) ++ Seq(
      ProblemFilters.exclude[IncompatibleResultTypeProblem]("org.apache.spark.SparkContext.emptyRDD"),
      ProblemFilters.exclude[MissingClassProblem]("org.apache.spark.broadcast.HttpBroadcastFactory"),
      // SPARK-14358 SparkListener from trait to abstract class
      ProblemFilters.exclude[IncompatibleMethTypeProblem]("org.apache.spark.SparkContext.addSparkListener"),
      ProblemFilters.exclude[MissingClassProblem]("org.apache.spark.JavaSparkListener"),
      ProblemFilters.exclude[MissingTypesProblem]("org.apache.spark.SparkFirehoseListener"),
      ProblemFilters.exclude[IncompatibleTemplateDefProblem]("org.apache.spark.scheduler.SparkListener"),
      ProblemFilters.exclude[MissingTypesProblem]("org.apache.spark.ui.jobs.JobProgressListener"),
      ProblemFilters.exclude[MissingTypesProblem]("org.apache.spark.ui.exec.ExecutorsListener"),
      ProblemFilters.exclude[MissingTypesProblem]("org.apache.spark.ui.env.EnvironmentListener"),
      ProblemFilters.exclude[MissingTypesProblem]("org.apache.spark.ui.storage.StorageListener"),
      ProblemFilters.exclude[MissingTypesProblem]("org.apache.spark.storage.StorageStatusListener")
    ) ++
    Seq(
      // SPARK-3369 Fix Iterable/Iterator in Java API
      ProblemFilters.exclude[IncompatibleResultTypeProblem]("org.apache.spark.api.java.function.FlatMapFunction.call"),
      ProblemFilters.exclude[MissingMethodProblem]("org.apache.spark.api.java.function.FlatMapFunction.call"),
      ProblemFilters.exclude[IncompatibleResultTypeProblem]("org.apache.spark.api.java.function.DoubleFlatMapFunction.call"),
      ProblemFilters.exclude[MissingMethodProblem]("org.apache.spark.api.java.function.DoubleFlatMapFunction.call"),
      ProblemFilters.exclude[IncompatibleResultTypeProblem]("org.apache.spark.api.java.function.FlatMapFunction2.call"),
      ProblemFilters.exclude[MissingMethodProblem]("org.apache.spark.api.java.function.FlatMapFunction2.call"),
      ProblemFilters.exclude[IncompatibleResultTypeProblem]("org.apache.spark.api.java.function.PairFlatMapFunction.call"),
      ProblemFilters.exclude[MissingMethodProblem]("org.apache.spark.api.java.function.PairFlatMapFunction.call"),
      ProblemFilters.exclude[IncompatibleResultTypeProblem]("org.apache.spark.api.java.function.CoGroupFunction.call"),
      ProblemFilters.exclude[MissingMethodProblem]("org.apache.spark.api.java.function.CoGroupFunction.call"),
      ProblemFilters.exclude[IncompatibleResultTypeProblem]("org.apache.spark.api.java.function.MapPartitionsFunction.call"),
      ProblemFilters.exclude[MissingMethodProblem]("org.apache.spark.api.java.function.MapPartitionsFunction.call"),
      ProblemFilters.exclude[IncompatibleResultTypeProblem]("org.apache.spark.api.java.function.FlatMapGroupsFunction.call"),
      ProblemFilters.exclude[MissingMethodProblem]("org.apache.spark.api.java.function.FlatMapGroupsFunction.call")
    ) ++
    Seq(
      // [SPARK-6429] Implement hashCode and equals together
      ProblemFilters.exclude[ReversedMissingMethodProblem]("org.apache.spark.Partition.org$apache$spark$Partition$$super=uals")
    ) ++
    Seq(
      // SPARK-4819 replace Guava Optional
      ProblemFilters.exclude[IncompatibleResultTypeProblem]("org.apache.spark.api.java.JavaSparkContext.getCheckpointDir"),
      ProblemFilters.exclude[IncompatibleResultTypeProblem]("org.apache.spark.api.java.JavaSparkContext.getSparkHome"),
      ProblemFilters.exclude[MissingMethodProblem]("org.apache.spark.api.java.JavaRDDLike.getCheckpointFile"),
      ProblemFilters.exclude[MissingMethodProblem]("org.apache.spark.api.java.JavaRDDLike.partitioner"),
      ProblemFilters.exclude[MissingMethodProblem]("org.apache.spark.api.java.JavaRDDLike.getCheckpointFile"),
      ProblemFilters.exclude[MissingMethodProblem]("org.apache.spark.api.java.JavaRDDLike.partitioner")
    ) ++
    Seq(
      // SPARK-12481 Remove Hadoop 1.x
      ProblemFilters.exclude[IncompatibleTemplateDefProblem]("org.apache.spark.mapred.SparkHadoopMapRedUtil"),
      // SPARK-12615 Remove deprecated APIs in core
      ProblemFilters.exclude[MissingMethodProblem]("org.apache.spark.SparkContext.<init>$default$6"),
      ProblemFilters.exclude[MissingMethodProblem]("org.apache.spark.SparkContext.numericRDDToDoubleRDDFunctions"),
      ProblemFilters.exclude[MissingMethodProblem]("org.apache.spark.SparkContext.intToIntWritable"),
      ProblemFilters.exclude[MissingMethodProblem]("org.apache.spark.SparkContext.intWritableConverter"),
      ProblemFilters.exclude[MissingMethodProblem]("org.apache.spark.SparkContext.writableWritableConverter"),
      ProblemFilters.exclude[MissingMethodProblem]("org.apache.spark.SparkContext.rddToPairRDDFunctions"),
      ProblemFilters.exclude[MissingMethodProblem]("org.apache.spark.SparkContext.rddToAsyncRDDActions"),
      ProblemFilters.exclude[MissingMethodProblem]("org.apache.spark.SparkContext.boolToBoolWritable"),
      ProblemFilters.exclude[MissingMethodProblem]("org.apache.spark.SparkContext.longToLongWritable"),
      ProblemFilters.exclude[MissingMethodProblem]("org.apache.spark.SparkContext.doubleWritableConverter"),
      ProblemFilters.exclude[MissingMethodProblem]("org.apache.spark.SparkContext.rddToOrderedRDDFunctions"),
      ProblemFilters.exclude[MissingMethodProblem]("org.apache.spark.SparkContext.floatWritableConverter"),
      ProblemFilters.exclude[MissingMethodProblem]("org.apache.spark.SparkContext.booleanWritableConverter"),
      ProblemFilters.exclude[MissingMethodProblem]("org.apache.spark.SparkContext.stringToText"),
      ProblemFilters.exclude[MissingMethodProblem]("org.apache.spark.SparkContext.doubleRDDToDoubleRDDFunctions"),
      ProblemFilters.exclude[MissingMethodProblem]("org.apache.spark.SparkContext.doubleToDoubleWritable"),
      ProblemFilters.exclude[MissingMethodProblem]("org.apache.spark.SparkContext.bytesWritableConverter"),
      ProblemFilters.exclude[MissingMethodProblem]("org.apache.spark.SparkContext.rddToSequenceFileRDDFunctions"),
      ProblemFilters.exclude[MissingMethodProblem]("org.apache.spark.SparkContext.bytesToBytesWritable"),
      ProblemFilters.exclude[MissingMethodProblem]("org.apache.spark.SparkContext.longWritableConverter"),
      ProblemFilters.exclude[MissingMethodProblem]("org.apache.spark.SparkContext.stringWritableConverter"),
      ProblemFilters.exclude[MissingMethodProblem]("org.apache.spark.SparkContext.floatToFloatWritable"),
      ProblemFilters.exclude[MissingMethodProblem]("org.apache.spark.SparkContext.rddToPairRDDFunctions$default$4"),
      ProblemFilters.exclude[MissingMethodProblem]("org.apache.spark.TaskContext.addOnCompleteCallback"),
      ProblemFilters.exclude[MissingMethodProblem]("org.apache.spark.TaskContext.runningLocally"),
      ProblemFilters.exclude[MissingMethodProblem]("org.apache.spark.TaskContext.attemptId"),
      ProblemFilters.exclude[MissingMethodProblem]("org.apache.spark.SparkContext.defaultMinSplits"),
      ProblemFilters.exclude[IncompatibleMethTypeProblem]("org.apache.spark.SparkContext.runJob"),
      ProblemFilters.exclude[MissingMethodProblem]("org.apache.spark.SparkContext.runJob"),
      ProblemFilters.exclude[MissingMethodProblem]("org.apache.spark.SparkContext.tachyonFolderName"),
      ProblemFilters.exclude[MissingMethodProblem]("org.apache.spark.SparkContext.initLocalProperties"),
      ProblemFilters.exclude[MissingMethodProblem]("org.apache.spark.SparkContext.clearJars"),
      ProblemFilters.exclude[MissingMethodProblem]("org.apache.spark.SparkContext.clearFiles"),
      ProblemFilters.exclude[MissingMethodProblem]("org.apache.spark.SparkContext.this"),
      ProblemFilters.exclude[IncompatibleMethTypeProblem]("org.apache.spark.SparkContext.this"),
      ProblemFilters.exclude[MissingMethodProblem]("org.apache.spark.rdd.RDD.flatMapWith$default$2"),
      ProblemFilters.exclude[MissingMethodProblem]("org.apache.spark.rdd.RDD.toArray"),
      ProblemFilters.exclude[MissingMethodProblem]("org.apache.spark.rdd.RDD.mapWith$default$2"),
      ProblemFilters.exclude[MissingMethodProblem]("org.apache.spark.rdd.RDD.mapPartitionsWithSplit"),
      ProblemFilters.exclude[MissingMethodProblem]("org.apache.spark.rdd.RDD.flatMapWith"),
      ProblemFilters.exclude[MissingMethodProblem]("org.apache.spark.rdd.RDD.filterWith"),
      ProblemFilters.exclude[MissingMethodProblem]("org.apache.spark.rdd.RDD.foreachWith"),
      ProblemFilters.exclude[MissingMethodProblem]("org.apache.spark.rdd.RDD.mapWith"),
      ProblemFilters.exclude[MissingMethodProblem]("org.apache.spark.rdd.RDD.mapPartitionsWithSplit$default$2"),
      ProblemFilters.exclude[MissingMethodProblem]("org.apache.spark.rdd.SequenceFileRDDFunctions.this"),
      ProblemFilters.exclude[MissingMethodProblem]("org.apache.spark.api.java.JavaRDDLike.splits"),
      ProblemFilters.exclude[MissingMethodProblem]("org.apache.spark.api.java.JavaRDDLike.toArray"),
      ProblemFilters.exclude[MissingMethodProblem]("org.apache.spark.api.java.JavaSparkContext.defaultMinSplits"),
      ProblemFilters.exclude[MissingMethodProblem]("org.apache.spark.api.java.JavaSparkContext.clearJars"),
      ProblemFilters.exclude[MissingMethodProblem]("org.apache.spark.api.java.JavaSparkContext.clearFiles"),
      ProblemFilters.exclude[MissingMethodProblem]("org.apache.spark.SparkContext.externalBlockStoreFolderName"),
      ProblemFilters.exclude[MissingClassProblem]("org.apache.spark.storage.ExternalBlockStore$"),
      ProblemFilters.exclude[MissingClassProblem]("org.apache.spark.storage.ExternalBlockManager"),
      ProblemFilters.exclude[MissingClassProblem]("org.apache.spark.storage.ExternalBlockStore")
    ) ++ Seq(
      // SPARK-12149 Added new fields to ExecutorSummary
      ProblemFilters.exclude[MissingMethodProblem]("org.apache.spark.status.api.v1.ExecutorSummary.this")
    ) ++
    // SPARK-12665 Remove deprecated and unused classes
    Seq(
      ProblemFilters.exclude[MissingClassProblem]("org.apache.spark.graphx.GraphKryoRegistrator"),
      ProblemFilters.exclude[MissingClassProblem]("org.apache.spark.util.Vector"),
      ProblemFilters.exclude[MissingClassProblem]("org.apache.spark.util.Vector$Multiplier"),
      ProblemFilters.exclude[MissingClassProblem]("org.apache.spark.util.Vector$")
    ) ++ Seq(
      // SPARK-12591 Register OpenHashMapBasedStateMap for Kryo
      ProblemFilters.exclude[MissingClassProblem]("org.apache.spark.serializer.KryoInputDataInputBridge"),
      ProblemFilters.exclude[MissingClassProblem]("org.apache.spark.serializer.KryoOutputDataOutputBridge")
    ) ++ Seq(
      // SPARK-12510 Refactor ActorReceiver to support Java
      ProblemFilters.exclude[AbstractClassProblem]("org.apache.spark.streaming.receiver.ActorReceiver")
    ) ++ Seq(
      // SPARK-12895 Implement TaskMetrics using accumulators
      ProblemFilters.exclude[MissingMethodProblem]("org.apache.spark.TaskContext.internalMetricsToAccumulators"),
      ProblemFilters.exclude[MissingMethodProblem]("org.apache.spark.TaskContext.collectInternalAccumulators"),
      ProblemFilters.exclude[MissingMethodProblem]("org.apache.spark.TaskContext.collectAccumulators")
    ) ++ Seq(
      // SPARK-12896 Send only accumulator updates to driver, not TaskMetrics
      ProblemFilters.exclude[IncompatibleMethTypeProblem]("org.apache.spark.Accumulable.this"),
      ProblemFilters.exclude[DirectMissingMethodProblem]("org.apache.spark.Accumulator.this"),
      ProblemFilters.exclude[MissingMethodProblem]("org.apache.spark.Accumulator.initialValue")
    ) ++ Seq(
      // SPARK-12692 Scala style: Fix the style violation (Space before "," or ":")
      ProblemFilters.exclude[MissingMethodProblem]("org.apache.spark.streaming.flume.sink.SparkSink.org$apache$spark$streaming$flume$sink$Logging$$log_"),
      ProblemFilters.exclude[MissingMethodProblem]("org.apache.spark.streaming.flume.sink.SparkSink.org$apache$spark$streaming$flume$sink$Logging$$log__="),
      ProblemFilters.exclude[MissingMethodProblem]("org.apache.spark.streaming.flume.sink.SparkAvroCallbackHandler.org$apache$spark$streaming$flume$sink$Logging$$log_"),
      ProblemFilters.exclude[MissingMethodProblem]("org.apache.spark.streaming.flume.sink.SparkAvroCallbackHandler.org$apache$spark$streaming$flume$sink$Logging$$log__="),
      ProblemFilters.exclude[MissingMethodProblem]("org.apache.spark.streaming.flume.sink.Logging.org$apache$spark$streaming$flume$sink$Logging$$log__="),
      ProblemFilters.exclude[MissingMethodProblem]("org.apache.spark.streaming.flume.sink.Logging.org$apache$spark$streaming$flume$sink$Logging$$log_"),
      ProblemFilters.exclude[MissingMethodProblem]("org.apache.spark.streaming.flume.sink.Logging.org$apache$spark$streaming$flume$sink$Logging$$_log"),
      ProblemFilters.exclude[MissingMethodProblem]("org.apache.spark.streaming.flume.sink.Logging.org$apache$spark$streaming$flume$sink$Logging$$_log_="),
      ProblemFilters.exclude[MissingMethodProblem]("org.apache.spark.streaming.flume.sink.TransactionProcessor.org$apache$spark$streaming$flume$sink$Logging$$log_"),
      ProblemFilters.exclude[MissingMethodProblem]("org.apache.spark.streaming.flume.sink.TransactionProcessor.org$apache$spark$streaming$flume$sink$Logging$$log__=")
    ) ++ Seq(
      // SPARK-12689 Migrate DDL parsing to the newly absorbed parser
      ProblemFilters.exclude[MissingClassProblem]("org.apache.spark.sql.execution.datasources.DDLParser"),
      ProblemFilters.exclude[MissingClassProblem]("org.apache.spark.sql.execution.datasources.DDLException"),
      ProblemFilters.exclude[MissingMethodProblem]("org.apache.spark.sql.SQLContext.ddlParser")
    ) ++ Seq(
      // SPARK-7799 Add "streaming-akka" project
      ProblemFilters.exclude[MissingMethodProblem]("org.apache.spark.streaming.zeromq.ZeroMQUtils.createStream"),
      ProblemFilters.exclude[IncompatibleMethTypeProblem]("org.apache.spark.streaming.zeromq.ZeroMQUtils.createStream"),
      ProblemFilters.exclude[IncompatibleResultTypeProblem]("org.apache.spark.streaming.zeromq.ZeroMQUtils.createStream$default$6"),
      ProblemFilters.exclude[MissingMethodProblem]("org.apache.spark.streaming.zeromq.ZeroMQUtils.createStream$default$5"),
      ProblemFilters.exclude[MissingMethodProblem]("org.apache.spark.streaming.StreamingContext.actorStream$default$4"),
      ProblemFilters.exclude[MissingMethodProblem]("org.apache.spark.streaming.StreamingContext.actorStream$default$3"),
      ProblemFilters.exclude[MissingMethodProblem]("org.apache.spark.streaming.StreamingContext.actorStream"),
      ProblemFilters.exclude[MissingMethodProblem]("org.apache.spark.streaming.api.java.JavaStreamingContext.actorStream"),
      ProblemFilters.exclude[MissingTypesProblem]("org.apache.spark.streaming.zeromq.ZeroMQReceiver"),
      ProblemFilters.exclude[MissingClassProblem]("org.apache.spark.streaming.receiver.ActorReceiver$Supervisor")
    ) ++ Seq(
      // SPARK-12348 Remove deprecated Streaming APIs.
      ProblemFilters.exclude[DirectMissingMethodProblem]("org.apache.spark.streaming.dstream.DStream.foreach"),
      ProblemFilters.exclude[MissingMethodProblem]("org.apache.spark.streaming.StreamingContext.toPairDStreamFunctions"),
      ProblemFilters.exclude[MissingMethodProblem]("org.apache.spark.streaming.StreamingContext.toPairDStreamFunctions$default$4"),
      ProblemFilters.exclude[MissingMethodProblem]("org.apache.spark.streaming.StreamingContext.awaitTermination"),
      ProblemFilters.exclude[MissingMethodProblem]("org.apache.spark.streaming.StreamingContext.networkStream"),
      ProblemFilters.exclude[MissingClassProblem]("org.apache.spark.streaming.api.java.JavaStreamingContextFactory"),
      ProblemFilters.exclude[MissingMethodProblem]("org.apache.spark.streaming.api.java.JavaStreamingContext.awaitTermination"),
      ProblemFilters.exclude[MissingMethodProblem]("org.apache.spark.streaming.api.java.JavaStreamingContext.sc"),
      ProblemFilters.exclude[MissingMethodProblem]("org.apache.spark.streaming.api.java.JavaDStreamLike.reduceByWindow"),
      ProblemFilters.exclude[MissingMethodProblem]("org.apache.spark.streaming.api.java.JavaDStreamLike.foreachRDD"),
      ProblemFilters.exclude[MissingMethodProblem]("org.apache.spark.streaming.api.java.JavaDStreamLike.foreach"),
      ProblemFilters.exclude[IncompatibleMethTypeProblem]("org.apache.spark.streaming.api.java.JavaStreamingContext.getOrCreate")
    ) ++ Seq(
      // SPARK-12847 Remove StreamingListenerBus and post all Streaming events to the same thread as Spark events
      ProblemFilters.exclude[MissingClassProblem]("org.apache.spark.util.AsynchronousListenerBus$"),
      ProblemFilters.exclude[MissingClassProblem]("org.apache.spark.util.AsynchronousListenerBus")
    ) ++ Seq(
      // SPARK-11622 Make LibSVMRelation extends HadoopFsRelation and Add LibSVMOutputWriter
      ProblemFilters.exclude[MissingTypesProblem]("org.apache.spark.ml.source.libsvm.DefaultSource"),
      ProblemFilters.exclude[MissingMethodProblem]("org.apache.spark.ml.source.libsvm.DefaultSource.createRelation")
    ) ++ Seq(
      // SPARK-6363 Make Scala 2.11 the default Scala version
      ProblemFilters.exclude[MissingMethodProblem]("org.apache.spark.SparkContext.cleanup"),
      ProblemFilters.exclude[MissingMethodProblem]("org.apache.spark.SparkContext.metadataCleaner"),
      ProblemFilters.exclude[MissingClassProblem]("org.apache.spark.scheduler.cluster.YarnSchedulerBackend$YarnDriverEndpoint"),
      ProblemFilters.exclude[MissingClassProblem]("org.apache.spark.scheduler.cluster.YarnSchedulerBackend$YarnSchedulerEndpoint")
    ) ++ Seq(
      // SPARK-7889
      ProblemFilters.exclude[MissingMethodProblem]("org.apache.spark.deploy.history.HistoryServer.org$apache$spark$deploy$history$HistoryServer$@tachSparkUI"),
      // SPARK-13296
      ProblemFilters.exclude[IncompatibleResultTypeProblem]("org.apache.spark.sql.UDFRegistration.register"),
      ProblemFilters.exclude[MissingClassProblem]("org.apache.spark.sql.UserDefinedPythonFunction$"),
      ProblemFilters.exclude[MissingClassProblem]("org.apache.spark.sql.UserDefinedPythonFunction"),
      ProblemFilters.exclude[MissingClassProblem]("org.apache.spark.sql.UserDefinedFunction"),
      ProblemFilters.exclude[MissingClassProblem]("org.apache.spark.sql.UserDefinedFunction$")
    ) ++ Seq(
      // SPARK-12995 Remove deprecated APIs in graphx
      ProblemFilters.exclude[MissingMethodProblem]("org.apache.spark.graphx.lib.SVDPlusPlus.runSVDPlusPlus"),
      ProblemFilters.exclude[MissingMethodProblem]("org.apache.spark.graphx.Graph.mapReduceTriplets"),
      ProblemFilters.exclude[MissingMethodProblem]("org.apache.spark.graphx.Graph.mapReduceTriplets$default$3"),
      ProblemFilters.exclude[MissingMethodProblem]("org.apache.spark.graphx.impl.GraphImpl.mapReduceTriplets")
    ) ++ Seq(
      // SPARK-13426 Remove the support of SIMR
      ProblemFilters.exclude[MissingMethodProblem]("org.apache.spark.SparkMasterRegex.SIMR_REGEX")
    ) ++ Seq(
      // SPARK-13413 Remove SparkContext.metricsSystem/schedulerBackend_ setter
      ProblemFilters.exclude[MissingMethodProblem]("org.apache.spark.SparkContext.metricsSystem"),
      ProblemFilters.exclude[MissingMethodProblem]("org.apache.spark.SparkContext.schedulerBackend_=")
    ) ++ Seq(
      // SPARK-13220 Deprecate yarn-client and yarn-cluster mode
      ProblemFilters.exclude[MissingMethodProblem](
        "org.apache.spark.SparkContext.org$apache$spark$SparkContext$$createTaskScheduler")
    ) ++ Seq(
      // SPARK-13465 TaskContext.
      ProblemFilters.exclude[MissingMethodProblem]("org.apache.spark.TaskContext.addTaskFailureListener")
    ) ++ Seq (
      // SPARK-7729 Executor which has been killed should also be displayed on Executor Tab
      ProblemFilters.exclude[MissingMethodProblem]("org.apache.spark.status.api.v1.ExecutorSummary.this")
    ) ++ Seq(
      // SPARK-13526 Move SQLContext per-session states to new class
      ProblemFilters.exclude[IncompatibleMethTypeProblem](
        "org.apache.spark.sql.UDFRegistration.this")
    ) ++ Seq(
      // [SPARK-13486][SQL] Move SQLConf into an internal package
      ProblemFilters.exclude[MissingClassProblem]("org.apache.spark.sql.SQLConf"),
      ProblemFilters.exclude[MissingClassProblem]("org.apache.spark.sql.SQLConf$SQLConfEntry"),
      ProblemFilters.exclude[MissingClassProblem]("org.apache.spark.sql.SQLConf$"),
      ProblemFilters.exclude[MissingClassProblem]("org.apache.spark.sql.SQLConf$SQLConfEntry$")
    ) ++ Seq(
      //SPARK-11011 UserDefinedType serialization should be strongly typed
      ProblemFilters.exclude[IncompatibleResultTypeProblem]("org.apache.spark.mllib.linalg.VectorUDT.serialize"),
      // SPARK-12073: backpressure rate controller consumes events preferentially from lagging partitions
      ProblemFilters.exclude[MissingMethodProblem]("org.apache.spark.streaming.kafka.KafkaTestUtils.createTopic"),
      ProblemFilters.exclude[MissingMethodProblem]("org.apache.spark.streaming.kafka.DirectKafkaInputDStream.maxMessagesPerPartition")
    ) ++ Seq(
      // [SPARK-13244][SQL] Migrates DataFrame to Dataset
      ProblemFilters.exclude[IncompatibleResultTypeProblem]("org.apache.spark.sql.SQLContext.tables"),
      ProblemFilters.exclude[IncompatibleResultTypeProblem]("org.apache.spark.sql.SQLContext.sql"),
      ProblemFilters.exclude[IncompatibleResultTypeProblem]("org.apache.spark.sql.SQLContext.baseRelationToDataFrame"),
      ProblemFilters.exclude[IncompatibleResultTypeProblem]("org.apache.spark.sql.SQLContext.table"),
      ProblemFilters.exclude[IncompatibleResultTypeProblem]("org.apache.spark.sql.DataFrame.apply"),

      ProblemFilters.exclude[MissingClassProblem]("org.apache.spark.sql.DataFrame"),
      ProblemFilters.exclude[MissingClassProblem]("org.apache.spark.sql.DataFrame$"),
      ProblemFilters.exclude[MissingClassProblem]("org.apache.spark.sql.LegacyFunctions"),
      ProblemFilters.exclude[MissingClassProblem]("org.apache.spark.sql.DataFrameHolder"),
      ProblemFilters.exclude[MissingClassProblem]("org.apache.spark.sql.DataFrameHolder$"),
      ProblemFilters.exclude[DirectMissingMethodProblem]("org.apache.spark.sql.SQLImplicits.localSeqToDataFrameHolder"),
      ProblemFilters.exclude[DirectMissingMethodProblem]("org.apache.spark.sql.SQLImplicits.stringRddToDataFrameHolder"),
      ProblemFilters.exclude[DirectMissingMethodProblem]("org.apache.spark.sql.SQLImplicits.rddToDataFrameHolder"),
      ProblemFilters.exclude[DirectMissingMethodProblem]("org.apache.spark.sql.SQLImplicits.longRddToDataFrameHolder"),
      ProblemFilters.exclude[DirectMissingMethodProblem]("org.apache.spark.sql.SQLImplicits.intRddToDataFrameHolder"),
      ProblemFilters.exclude[MissingClassProblem]("org.apache.spark.sql.GroupedDataset"),
      ProblemFilters.exclude[DirectMissingMethodProblem]("org.apache.spark.sql.Dataset.subtract"),

      // [SPARK-14451][SQL] Move encoder definition into Aggregator interface
      ProblemFilters.exclude[DirectMissingMethodProblem]("org.apache.spark.sql.expressions.Aggregator.toColumn"),
      ProblemFilters.exclude[ReversedMissingMethodProblem]("org.apache.spark.sql.expressions.Aggregator.bufferEncoder"),
      ProblemFilters.exclude[ReversedMissingMethodProblem]("org.apache.spark.sql.expressions.Aggregator.outputEncoder"),

      ProblemFilters.exclude[IncompatibleMethTypeProblem]("org.apache.spark.mllib.evaluation.MultilabelMetrics.this"),
      ProblemFilters.exclude[IncompatibleResultTypeProblem]("org.apache.spark.ml.classification.LogisticRegressionSummary.predictions"),
      ProblemFilters.exclude[MissingMethodProblem]("org.apache.spark.ml.classification.LogisticRegressionSummary.predictions")
    ) ++ Seq(
      // [SPARK-13686][MLLIB][STREAMING] Add a constructor parameter `reqParam` to (Streaming)LinearRegressionWithSGD
      ProblemFilters.exclude[MissingMethodProblem]("org.apache.spark.mllib.regression.LinearRegressionWithSGD.this")
    ) ++ Seq(
      // SPARK-15250 Remove deprecated json API in DataFrameReader
      ProblemFilters.exclude[IncompatibleMethTypeProblem]("org.apache.spark.sql.DataFrameReader.json")
    ) ++ Seq(
      // SPARK-13920: MIMA checks should apply to @Experimental and @DeveloperAPI APIs
      ProblemFilters.exclude[DirectMissingMethodProblem]("org.apache.spark.Aggregator.combineCombinersByKey"),
      ProblemFilters.exclude[DirectMissingMethodProblem]("org.apache.spark.Aggregator.combineValuesByKey"),
      ProblemFilters.exclude[DirectMissingMethodProblem]("org.apache.spark.ComplexFutureAction.run"),
      ProblemFilters.exclude[DirectMissingMethodProblem]("org.apache.spark.ComplexFutureAction.runJob"),
      ProblemFilters.exclude[DirectMissingMethodProblem]("org.apache.spark.ComplexFutureAction.this"),
      ProblemFilters.exclude[DirectMissingMethodProblem]("org.apache.spark.SparkEnv.actorSystem"),
      ProblemFilters.exclude[DirectMissingMethodProblem]("org.apache.spark.SparkEnv.cacheManager"),
      ProblemFilters.exclude[DirectMissingMethodProblem]("org.apache.spark.SparkEnv.this"),
      ProblemFilters.exclude[DirectMissingMethodProblem]("org.apache.spark.deploy.SparkHadoopUtil.getConfigurationFromJobContext"),
      ProblemFilters.exclude[DirectMissingMethodProblem]("org.apache.spark.deploy.SparkHadoopUtil.getTaskAttemptIDFromTaskAttemptContext"),
      ProblemFilters.exclude[DirectMissingMethodProblem]("org.apache.spark.deploy.SparkHadoopUtil.newConfiguration"),
      ProblemFilters.exclude[DirectMissingMethodProblem]("org.apache.spark.executor.InputMetrics.bytesReadCallback"),
      ProblemFilters.exclude[DirectMissingMethodProblem]("org.apache.spark.executor.InputMetrics.bytesReadCallback_="),
      ProblemFilters.exclude[DirectMissingMethodProblem]("org.apache.spark.executor.InputMetrics.canEqual"),
      ProblemFilters.exclude[DirectMissingMethodProblem]("org.apache.spark.executor.InputMetrics.copy"),
      ProblemFilters.exclude[DirectMissingMethodProblem]("org.apache.spark.executor.InputMetrics.productArity"),
      ProblemFilters.exclude[DirectMissingMethodProblem]("org.apache.spark.executor.InputMetrics.productElement"),
      ProblemFilters.exclude[DirectMissingMethodProblem]("org.apache.spark.executor.InputMetrics.productIterator"),
      ProblemFilters.exclude[DirectMissingMethodProblem]("org.apache.spark.executor.InputMetrics.productPrefix"),
      ProblemFilters.exclude[DirectMissingMethodProblem]("org.apache.spark.executor.InputMetrics.setBytesReadCallback"),
      ProblemFilters.exclude[DirectMissingMethodProblem]("org.apache.spark.executor.InputMetrics.updateBytesRead"),
      ProblemFilters.exclude[DirectMissingMethodProblem]("org.apache.spark.executor.OutputMetrics.canEqual"),
      ProblemFilters.exclude[DirectMissingMethodProblem]("org.apache.spark.executor.OutputMetrics.copy"),
      ProblemFilters.exclude[DirectMissingMethodProblem]("org.apache.spark.executor.OutputMetrics.productArity"),
      ProblemFilters.exclude[DirectMissingMethodProblem]("org.apache.spark.executor.OutputMetrics.productElement"),
      ProblemFilters.exclude[DirectMissingMethodProblem]("org.apache.spark.executor.OutputMetrics.productIterator"),
      ProblemFilters.exclude[DirectMissingMethodProblem]("org.apache.spark.executor.OutputMetrics.productPrefix"),
      ProblemFilters.exclude[DirectMissingMethodProblem]("org.apache.spark.executor.ShuffleReadMetrics.decFetchWaitTime"),
      ProblemFilters.exclude[DirectMissingMethodProblem]("org.apache.spark.executor.ShuffleReadMetrics.decLocalBlocksFetched"),
      ProblemFilters.exclude[DirectMissingMethodProblem]("org.apache.spark.executor.ShuffleReadMetrics.decRecordsRead"),
      ProblemFilters.exclude[DirectMissingMethodProblem]("org.apache.spark.executor.ShuffleReadMetrics.decRemoteBlocksFetched"),
      ProblemFilters.exclude[DirectMissingMethodProblem]("org.apache.spark.executor.ShuffleReadMetrics.decRemoteBytesRead"),
      ProblemFilters.exclude[DirectMissingMethodProblem]("org.apache.spark.executor.ShuffleWriteMetrics.decShuffleBytesWritten"),
      ProblemFilters.exclude[DirectMissingMethodProblem]("org.apache.spark.executor.ShuffleWriteMetrics.decShuffleRecordsWritten"),
      ProblemFilters.exclude[DirectMissingMethodProblem]("org.apache.spark.executor.ShuffleWriteMetrics.decShuffleWriteTime"),
      ProblemFilters.exclude[DirectMissingMethodProblem]("org.apache.spark.executor.ShuffleWriteMetrics.incShuffleBytesWritten"),
      ProblemFilters.exclude[DirectMissingMethodProblem]("org.apache.spark.executor.ShuffleWriteMetrics.incShuffleRecordsWritten"),
      ProblemFilters.exclude[DirectMissingMethodProblem]("org.apache.spark.executor.ShuffleWriteMetrics.incShuffleWriteTime"),
      ProblemFilters.exclude[DirectMissingMethodProblem]("org.apache.spark.executor.ShuffleWriteMetrics.setShuffleRecordsWritten"),
      ProblemFilters.exclude[DirectMissingMethodProblem]("org.apache.spark.ml.feature.PCAModel.this"),
      ProblemFilters.exclude[DirectMissingMethodProblem]("org.apache.spark.mllib.regression.StreamingLinearRegressionWithSGD.this"),
      ProblemFilters.exclude[DirectMissingMethodProblem]("org.apache.spark.rdd.RDD.mapPartitionsWithContext"),
      ProblemFilters.exclude[DirectMissingMethodProblem]("org.apache.spark.scheduler.AccumulableInfo.this"),
      ProblemFilters.exclude[DirectMissingMethodProblem]("org.apache.spark.scheduler.SparkListenerExecutorMetricsUpdate.taskMetrics"),
      ProblemFilters.exclude[DirectMissingMethodProblem]("org.apache.spark.scheduler.TaskInfo.attempt"),
      ProblemFilters.exclude[DirectMissingMethodProblem]("org.apache.spark.sql.ExperimentalMethods.this"),
      ProblemFilters.exclude[DirectMissingMethodProblem]("org.apache.spark.sql.functions.callUDF"),
      ProblemFilters.exclude[DirectMissingMethodProblem]("org.apache.spark.sql.functions.callUdf"),
      ProblemFilters.exclude[DirectMissingMethodProblem]("org.apache.spark.sql.functions.cumeDist"),
      ProblemFilters.exclude[DirectMissingMethodProblem]("org.apache.spark.sql.functions.denseRank"),
      ProblemFilters.exclude[DirectMissingMethodProblem]("org.apache.spark.sql.functions.inputFileName"),
      ProblemFilters.exclude[DirectMissingMethodProblem]("org.apache.spark.sql.functions.isNaN"),
      ProblemFilters.exclude[DirectMissingMethodProblem]("org.apache.spark.sql.functions.percentRank"),
      ProblemFilters.exclude[DirectMissingMethodProblem]("org.apache.spark.sql.functions.rowNumber"),
      ProblemFilters.exclude[DirectMissingMethodProblem]("org.apache.spark.sql.functions.sparkPartitionId"),
      ProblemFilters.exclude[DirectMissingMethodProblem]("org.apache.spark.storage.BlockStatus.apply"),
      ProblemFilters.exclude[DirectMissingMethodProblem]("org.apache.spark.storage.BlockStatus.copy"),
      ProblemFilters.exclude[DirectMissingMethodProblem]("org.apache.spark.storage.BlockStatus.externalBlockStoreSize"),
      ProblemFilters.exclude[DirectMissingMethodProblem]("org.apache.spark.storage.BlockStatus.this"),
      ProblemFilters.exclude[DirectMissingMethodProblem]("org.apache.spark.storage.StorageStatus.offHeapUsed"),
      ProblemFilters.exclude[DirectMissingMethodProblem]("org.apache.spark.storage.StorageStatus.offHeapUsedByRdd"),
      ProblemFilters.exclude[DirectMissingMethodProblem]("org.apache.spark.storage.StorageStatusListener.this"),
      ProblemFilters.exclude[DirectMissingMethodProblem]("org.apache.spark.streaming.scheduler.BatchInfo.streamIdToNumRecords"),
      ProblemFilters.exclude[DirectMissingMethodProblem]("org.apache.spark.ui.exec.ExecutorsListener.storageStatusList"),
      ProblemFilters.exclude[DirectMissingMethodProblem]("org.apache.spark.ui.exec.ExecutorsListener.this"),
      ProblemFilters.exclude[DirectMissingMethodProblem]("org.apache.spark.ui.storage.StorageListener.storageStatusList"),
      ProblemFilters.exclude[IncompatibleMethTypeProblem]("org.apache.spark.ExceptionFailure.apply"),
      ProblemFilters.exclude[IncompatibleMethTypeProblem]("org.apache.spark.ExceptionFailure.copy"),
      ProblemFilters.exclude[IncompatibleMethTypeProblem]("org.apache.spark.ExceptionFailure.this"),
      ProblemFilters.exclude[IncompatibleMethTypeProblem]("org.apache.spark.executor.InputMetrics.this"),
      ProblemFilters.exclude[IncompatibleMethTypeProblem]("org.apache.spark.executor.OutputMetrics.this"),
      ProblemFilters.exclude[IncompatibleMethTypeProblem]("org.apache.spark.ml.Estimator.fit"),
      ProblemFilters.exclude[IncompatibleMethTypeProblem]("org.apache.spark.ml.Pipeline.fit"),
      ProblemFilters.exclude[IncompatibleMethTypeProblem]("org.apache.spark.ml.PipelineModel.transform"),
      ProblemFilters.exclude[IncompatibleMethTypeProblem]("org.apache.spark.ml.PredictionModel.transform"),
      ProblemFilters.exclude[IncompatibleMethTypeProblem]("org.apache.spark.ml.PredictionModel.transformImpl"),
      ProblemFilters.exclude[IncompatibleMethTypeProblem]("org.apache.spark.ml.Predictor.extractLabeledPoints"),
      ProblemFilters.exclude[IncompatibleMethTypeProblem]("org.apache.spark.ml.Predictor.fit"),
      ProblemFilters.exclude[IncompatibleMethTypeProblem]("org.apache.spark.ml.Predictor.train"),
      ProblemFilters.exclude[IncompatibleMethTypeProblem]("org.apache.spark.ml.Transformer.transform"),
      ProblemFilters.exclude[IncompatibleMethTypeProblem]("org.apache.spark.ml.classification.BinaryLogisticRegressionSummary.this"),
      ProblemFilters.exclude[IncompatibleMethTypeProblem]("org.apache.spark.ml.classification.BinaryLogisticRegressionTrainingSummary.this"),
      ProblemFilters.exclude[IncompatibleMethTypeProblem]("org.apache.spark.ml.classification.ClassificationModel.transform"),
      ProblemFilters.exclude[IncompatibleMethTypeProblem]("org.apache.spark.ml.classification.GBTClassifier.train"),
      ProblemFilters.exclude[IncompatibleMethTypeProblem]("org.apache.spark.ml.classification.MultilayerPerceptronClassifier.train"),
      ProblemFilters.exclude[IncompatibleMethTypeProblem]("org.apache.spark.ml.classification.NaiveBayes.train"),
      ProblemFilters.exclude[IncompatibleMethTypeProblem]("org.apache.spark.ml.classification.OneVsRest.fit"),
      ProblemFilters.exclude[IncompatibleMethTypeProblem]("org.apache.spark.ml.classification.OneVsRestModel.transform"),
      ProblemFilters.exclude[IncompatibleMethTypeProblem]("org.apache.spark.ml.classification.RandomForestClassifier.train"),
      ProblemFilters.exclude[IncompatibleMethTypeProblem]("org.apache.spark.ml.clustering.KMeans.fit"),
      ProblemFilters.exclude[IncompatibleMethTypeProblem]("org.apache.spark.ml.clustering.KMeansModel.computeCost"),
      ProblemFilters.exclude[IncompatibleMethTypeProblem]("org.apache.spark.ml.clustering.KMeansModel.transform"),
      ProblemFilters.exclude[IncompatibleMethTypeProblem]("org.apache.spark.ml.clustering.LDAModel.logLikelihood"),
      ProblemFilters.exclude[IncompatibleMethTypeProblem]("org.apache.spark.ml.clustering.LDAModel.logPerplexity"),
      ProblemFilters.exclude[IncompatibleMethTypeProblem]("org.apache.spark.ml.clustering.LDAModel.transform"),
      ProblemFilters.exclude[IncompatibleMethTypeProblem]("org.apache.spark.ml.evaluation.BinaryClassificationEvaluator.evaluate"),
      ProblemFilters.exclude[IncompatibleMethTypeProblem]("org.apache.spark.ml.evaluation.Evaluator.evaluate"),
      ProblemFilters.exclude[IncompatibleMethTypeProblem]("org.apache.spark.ml.evaluation.MulticlassClassificationEvaluator.evaluate"),
      ProblemFilters.exclude[IncompatibleMethTypeProblem]("org.apache.spark.ml.evaluation.RegressionEvaluator.evaluate"),
      ProblemFilters.exclude[IncompatibleMethTypeProblem]("org.apache.spark.ml.feature.Binarizer.transform"),
      ProblemFilters.exclude[IncompatibleMethTypeProblem]("org.apache.spark.ml.feature.Bucketizer.transform"),
      ProblemFilters.exclude[IncompatibleMethTypeProblem]("org.apache.spark.ml.feature.ChiSqSelector.fit"),
      ProblemFilters.exclude[IncompatibleMethTypeProblem]("org.apache.spark.ml.feature.ChiSqSelectorModel.transform"),
      ProblemFilters.exclude[IncompatibleMethTypeProblem]("org.apache.spark.ml.feature.CountVectorizer.fit"),
      ProblemFilters.exclude[IncompatibleMethTypeProblem]("org.apache.spark.ml.feature.CountVectorizerModel.transform"),
      ProblemFilters.exclude[IncompatibleMethTypeProblem]("org.apache.spark.ml.feature.HashingTF.transform"),
      ProblemFilters.exclude[IncompatibleMethTypeProblem]("org.apache.spark.ml.feature.IDF.fit"),
      ProblemFilters.exclude[IncompatibleMethTypeProblem]("org.apache.spark.ml.feature.IDFModel.transform"),
      ProblemFilters.exclude[IncompatibleMethTypeProblem]("org.apache.spark.ml.feature.IndexToString.transform"),
      ProblemFilters.exclude[IncompatibleMethTypeProblem]("org.apache.spark.ml.feature.Interaction.transform"),
      ProblemFilters.exclude[IncompatibleMethTypeProblem]("org.apache.spark.ml.feature.MinMaxScaler.fit"),
      ProblemFilters.exclude[IncompatibleMethTypeProblem]("org.apache.spark.ml.feature.MinMaxScalerModel.transform"),
      ProblemFilters.exclude[IncompatibleMethTypeProblem]("org.apache.spark.ml.feature.OneHotEncoder.transform"),
      ProblemFilters.exclude[IncompatibleMethTypeProblem]("org.apache.spark.ml.feature.PCA.fit"),
      ProblemFilters.exclude[IncompatibleMethTypeProblem]("org.apache.spark.ml.feature.PCAModel.transform"),
      ProblemFilters.exclude[IncompatibleMethTypeProblem]("org.apache.spark.ml.feature.QuantileDiscretizer.fit"),
      ProblemFilters.exclude[IncompatibleMethTypeProblem]("org.apache.spark.ml.feature.RFormula.fit"),
      ProblemFilters.exclude[IncompatibleMethTypeProblem]("org.apache.spark.ml.feature.RFormulaModel.transform"),
      ProblemFilters.exclude[IncompatibleMethTypeProblem]("org.apache.spark.ml.feature.SQLTransformer.transform"),
      ProblemFilters.exclude[IncompatibleMethTypeProblem]("org.apache.spark.ml.feature.StandardScaler.fit"),
      ProblemFilters.exclude[IncompatibleMethTypeProblem]("org.apache.spark.ml.feature.StandardScalerModel.transform"),
      ProblemFilters.exclude[IncompatibleMethTypeProblem]("org.apache.spark.ml.feature.StopWordsRemover.transform"),
      ProblemFilters.exclude[IncompatibleMethTypeProblem]("org.apache.spark.ml.feature.StringIndexer.fit"),
      ProblemFilters.exclude[IncompatibleMethTypeProblem]("org.apache.spark.ml.feature.StringIndexerModel.transform"),
      ProblemFilters.exclude[IncompatibleMethTypeProblem]("org.apache.spark.ml.feature.VectorAssembler.transform"),
      ProblemFilters.exclude[IncompatibleMethTypeProblem]("org.apache.spark.ml.feature.VectorIndexer.fit"),
      ProblemFilters.exclude[IncompatibleMethTypeProblem]("org.apache.spark.ml.feature.VectorIndexerModel.transform"),
      ProblemFilters.exclude[IncompatibleMethTypeProblem]("org.apache.spark.ml.feature.VectorSlicer.transform"),
      ProblemFilters.exclude[IncompatibleMethTypeProblem]("org.apache.spark.ml.feature.Word2Vec.fit"),
      ProblemFilters.exclude[IncompatibleMethTypeProblem]("org.apache.spark.ml.feature.Word2VecModel.transform"),
      ProblemFilters.exclude[IncompatibleMethTypeProblem]("org.apache.spark.ml.recommendation.ALS.fit"),
      ProblemFilters.exclude[IncompatibleMethTypeProblem]("org.apache.spark.ml.recommendation.ALSModel.this"),
      ProblemFilters.exclude[IncompatibleMethTypeProblem]("org.apache.spark.ml.recommendation.ALSModel.transform"),
      ProblemFilters.exclude[IncompatibleMethTypeProblem]("org.apache.spark.ml.regression.AFTSurvivalRegression.fit"),
      ProblemFilters.exclude[IncompatibleMethTypeProblem]("org.apache.spark.ml.regression.AFTSurvivalRegressionModel.transform"),
      ProblemFilters.exclude[IncompatibleMethTypeProblem]("org.apache.spark.ml.regression.GBTRegressor.train"),
      ProblemFilters.exclude[IncompatibleMethTypeProblem]("org.apache.spark.ml.regression.IsotonicRegression.extractWeightedLabeledPoints"),
      ProblemFilters.exclude[IncompatibleMethTypeProblem]("org.apache.spark.ml.regression.IsotonicRegression.fit"),
      ProblemFilters.exclude[IncompatibleMethTypeProblem]("org.apache.spark.ml.regression.IsotonicRegressionModel.extractWeightedLabeledPoints"),
      ProblemFilters.exclude[IncompatibleMethTypeProblem]("org.apache.spark.ml.regression.IsotonicRegressionModel.transform"),
      ProblemFilters.exclude[IncompatibleMethTypeProblem]("org.apache.spark.ml.regression.LinearRegression.train"),
      ProblemFilters.exclude[IncompatibleMethTypeProblem]("org.apache.spark.ml.regression.LinearRegressionSummary.this"),
      ProblemFilters.exclude[IncompatibleMethTypeProblem]("org.apache.spark.ml.regression.LinearRegressionTrainingSummary.this"),
      ProblemFilters.exclude[IncompatibleMethTypeProblem]("org.apache.spark.ml.regression.RandomForestRegressor.train"),
      ProblemFilters.exclude[IncompatibleMethTypeProblem]("org.apache.spark.ml.tuning.CrossValidator.fit"),
      ProblemFilters.exclude[IncompatibleMethTypeProblem]("org.apache.spark.ml.tuning.CrossValidatorModel.transform"),
      ProblemFilters.exclude[IncompatibleMethTypeProblem]("org.apache.spark.ml.tuning.TrainValidationSplit.fit"),
      ProblemFilters.exclude[IncompatibleMethTypeProblem]("org.apache.spark.ml.tuning.TrainValidationSplitModel.transform"),
      ProblemFilters.exclude[IncompatibleMethTypeProblem]("org.apache.spark.mllib.evaluation.BinaryClassificationMetrics.this"),
      ProblemFilters.exclude[IncompatibleMethTypeProblem]("org.apache.spark.mllib.evaluation.MulticlassMetrics.this"),
      ProblemFilters.exclude[IncompatibleMethTypeProblem]("org.apache.spark.mllib.evaluation.RegressionMetrics.this"),
      ProblemFilters.exclude[IncompatibleMethTypeProblem]("org.apache.spark.sql.DataFrameNaFunctions.this"),
      ProblemFilters.exclude[IncompatibleMethTypeProblem]("org.apache.spark.sql.DataFrameStatFunctions.this"),
      ProblemFilters.exclude[IncompatibleMethTypeProblem]("org.apache.spark.sql.DataFrameWriter.this"),
      ProblemFilters.exclude[IncompatibleMethTypeProblem]("org.apache.spark.sql.functions.broadcast"),
      ProblemFilters.exclude[IncompatibleMethTypeProblem]("org.apache.spark.sql.functions.callUDF"),
      ProblemFilters.exclude[IncompatibleMethTypeProblem]("org.apache.spark.sql.sources.CreatableRelationProvider.createRelation"),
      ProblemFilters.exclude[IncompatibleMethTypeProblem]("org.apache.spark.sql.sources.InsertableRelation.insert"),
      ProblemFilters.exclude[IncompatibleResultTypeProblem]("org.apache.spark.ml.classification.BinaryLogisticRegressionSummary.fMeasureByThreshold"),
      ProblemFilters.exclude[IncompatibleResultTypeProblem]("org.apache.spark.ml.classification.BinaryLogisticRegressionSummary.pr"),
      ProblemFilters.exclude[IncompatibleResultTypeProblem]("org.apache.spark.ml.classification.BinaryLogisticRegressionSummary.precisionByThreshold"),
      ProblemFilters.exclude[IncompatibleResultTypeProblem]("org.apache.spark.ml.classification.BinaryLogisticRegressionSummary.predictions"),
      ProblemFilters.exclude[IncompatibleResultTypeProblem]("org.apache.spark.ml.classification.BinaryLogisticRegressionSummary.recallByThreshold"),
      ProblemFilters.exclude[IncompatibleResultTypeProblem]("org.apache.spark.ml.classification.BinaryLogisticRegressionSummary.roc"),
      ProblemFilters.exclude[IncompatibleResultTypeProblem]("org.apache.spark.ml.clustering.LDAModel.describeTopics"),
      ProblemFilters.exclude[IncompatibleResultTypeProblem]("org.apache.spark.ml.feature.Word2VecModel.findSynonyms"),
      ProblemFilters.exclude[IncompatibleResultTypeProblem]("org.apache.spark.ml.feature.Word2VecModel.getVectors"),
      ProblemFilters.exclude[IncompatibleResultTypeProblem]("org.apache.spark.ml.recommendation.ALSModel.itemFactors"),
      ProblemFilters.exclude[IncompatibleResultTypeProblem]("org.apache.spark.ml.recommendation.ALSModel.userFactors"),
      ProblemFilters.exclude[IncompatibleResultTypeProblem]("org.apache.spark.ml.regression.LinearRegressionSummary.predictions"),
      ProblemFilters.exclude[IncompatibleResultTypeProblem]("org.apache.spark.ml.regression.LinearRegressionSummary.residuals"),
      ProblemFilters.exclude[IncompatibleResultTypeProblem]("org.apache.spark.scheduler.AccumulableInfo.name"),
      ProblemFilters.exclude[IncompatibleResultTypeProblem]("org.apache.spark.scheduler.AccumulableInfo.value"),
      ProblemFilters.exclude[IncompatibleResultTypeProblem]("org.apache.spark.sql.DataFrameNaFunctions.drop"),
      ProblemFilters.exclude[IncompatibleResultTypeProblem]("org.apache.spark.sql.DataFrameNaFunctions.fill"),
      ProblemFilters.exclude[IncompatibleResultTypeProblem]("org.apache.spark.sql.DataFrameNaFunctions.replace"),
      ProblemFilters.exclude[IncompatibleResultTypeProblem]("org.apache.spark.sql.DataFrameReader.jdbc"),
      ProblemFilters.exclude[IncompatibleResultTypeProblem]("org.apache.spark.sql.DataFrameReader.json"),
      ProblemFilters.exclude[IncompatibleResultTypeProblem]("org.apache.spark.sql.DataFrameReader.load"),
      ProblemFilters.exclude[IncompatibleResultTypeProblem]("org.apache.spark.sql.DataFrameReader.orc"),
      ProblemFilters.exclude[IncompatibleResultTypeProblem]("org.apache.spark.sql.DataFrameReader.parquet"),
      ProblemFilters.exclude[IncompatibleResultTypeProblem]("org.apache.spark.sql.DataFrameReader.table"),
      ProblemFilters.exclude[IncompatibleResultTypeProblem]("org.apache.spark.sql.DataFrameReader.text"),
      ProblemFilters.exclude[IncompatibleResultTypeProblem]("org.apache.spark.sql.DataFrameStatFunctions.crosstab"),
      ProblemFilters.exclude[IncompatibleResultTypeProblem]("org.apache.spark.sql.DataFrameStatFunctions.freqItems"),
      ProblemFilters.exclude[IncompatibleResultTypeProblem]("org.apache.spark.sql.DataFrameStatFunctions.sampleBy"),
      ProblemFilters.exclude[IncompatibleResultTypeProblem]("org.apache.spark.sql.SQLContext.createExternalTable"),
      ProblemFilters.exclude[IncompatibleResultTypeProblem]("org.apache.spark.sql.SQLContext.emptyDataFrame"),
      ProblemFilters.exclude[IncompatibleResultTypeProblem]("org.apache.spark.sql.SQLContext.range"),
      ProblemFilters.exclude[IncompatibleResultTypeProblem]("org.apache.spark.sql.functions.udf"),
      ProblemFilters.exclude[MissingClassProblem]("org.apache.spark.scheduler.JobLogger"),
      ProblemFilters.exclude[MissingClassProblem]("org.apache.spark.streaming.receiver.ActorHelper"),
      ProblemFilters.exclude[MissingClassProblem]("org.apache.spark.streaming.receiver.ActorSupervisorStrategy"),
      ProblemFilters.exclude[MissingClassProblem]("org.apache.spark.streaming.receiver.ActorSupervisorStrategy$"),
      ProblemFilters.exclude[MissingClassProblem]("org.apache.spark.streaming.receiver.Statistics"),
      ProblemFilters.exclude[MissingClassProblem]("org.apache.spark.streaming.receiver.Statistics$"),
      ProblemFilters.exclude[MissingTypesProblem]("org.apache.spark.executor.InputMetrics"),
      ProblemFilters.exclude[MissingTypesProblem]("org.apache.spark.executor.InputMetrics$"),
      ProblemFilters.exclude[MissingTypesProblem]("org.apache.spark.executor.OutputMetrics"),
      ProblemFilters.exclude[MissingTypesProblem]("org.apache.spark.executor.OutputMetrics$"),
      ProblemFilters.exclude[MissingTypesProblem]("org.apache.spark.sql.functions$"),
      ProblemFilters.exclude[ReversedMissingMethodProblem]("org.apache.spark.ml.Estimator.fit"),
      ProblemFilters.exclude[ReversedMissingMethodProblem]("org.apache.spark.ml.Predictor.train"),
      ProblemFilters.exclude[ReversedMissingMethodProblem]("org.apache.spark.ml.Transformer.transform"),
      ProblemFilters.exclude[ReversedMissingMethodProblem]("org.apache.spark.ml.evaluation.Evaluator.evaluate"),
      ProblemFilters.exclude[ReversedMissingMethodProblem]("org.apache.spark.scheduler.SparkListener.onOtherEvent"),
      ProblemFilters.exclude[ReversedMissingMethodProblem]("org.apache.spark.sql.sources.CreatableRelationProvider.createRelation"),
      ProblemFilters.exclude[ReversedMissingMethodProblem]("org.apache.spark.sql.sources.InsertableRelation.insert")
    ) ++ Seq(
      // [SPARK-13926] Automatically use Kryo serializer when shuffling RDDs with simple types
      ProblemFilters.exclude[IncompatibleMethTypeProblem]("org.apache.spark.ShuffleDependency.this"),
      ProblemFilters.exclude[IncompatibleResultTypeProblem]("org.apache.spark.ShuffleDependency.serializer"),
      ProblemFilters.exclude[MissingClassProblem]("org.apache.spark.serializer.Serializer$")
    ) ++ Seq(
      // SPARK-13927: add row/column iterator to local matrices
      ProblemFilters.exclude[MissingMethodProblem]("org.apache.spark.mllib.linalg.Matrix.rowIter"),
      ProblemFilters.exclude[MissingMethodProblem]("org.apache.spark.mllib.linalg.Matrix.colIter")
    ) ++ Seq(
      // SPARK-13948: MiMa Check should catch if the visibility change to `private`
      // TODO(josh): Some of these may be legitimate incompatibilities; we should follow up before the 2.0.0 release
      ProblemFilters.exclude[DirectMissingMethodProblem]("org.apache.spark.sql.Dataset.toDS"),
      ProblemFilters.exclude[DirectMissingMethodProblem]("org.apache.spark.sql.sources.OutputWriterFactory.newInstance"),
      ProblemFilters.exclude[DirectMissingMethodProblem]("org.apache.spark.util.RpcUtils.askTimeout"),
      ProblemFilters.exclude[DirectMissingMethodProblem]("org.apache.spark.util.RpcUtils.lookupTimeout"),
      ProblemFilters.exclude[IncompatibleMethTypeProblem]("org.apache.spark.ml.UnaryTransformer.transform"),
      ProblemFilters.exclude[IncompatibleMethTypeProblem]("org.apache.spark.ml.classification.DecisionTreeClassifier.train"),
      ProblemFilters.exclude[IncompatibleMethTypeProblem]("org.apache.spark.ml.classification.LogisticRegression.train"),
      ProblemFilters.exclude[IncompatibleMethTypeProblem]("org.apache.spark.ml.regression.DecisionTreeRegressor.train"),
      ProblemFilters.exclude[IncompatibleMethTypeProblem]("org.apache.spark.sql.Dataset.groupBy"),
      ProblemFilters.exclude[IncompatibleResultTypeProblem]("org.apache.spark.sql.Dataset.groupBy"),
      ProblemFilters.exclude[IncompatibleResultTypeProblem]("org.apache.spark.sql.Dataset.select"),
      ProblemFilters.exclude[IncompatibleResultTypeProblem]("org.apache.spark.sql.Dataset.toDF"),
      ProblemFilters.exclude[ReversedMissingMethodProblem]("org.apache.spark.Logging.initializeLogIfNecessary"),
      ProblemFilters.exclude[ReversedMissingMethodProblem]("org.apache.spark.scheduler.SparkListenerEvent.logEvent"),
      ProblemFilters.exclude[ReversedMissingMethodProblem]("org.apache.spark.sql.sources.OutputWriterFactory.newInstance")
    ) ++ Seq(
      // [SPARK-14014] Replace existing analysis.Catalog with SessionCatalog
      ProblemFilters.exclude[DirectMissingMethodProblem]("org.apache.spark.sql.SQLContext.this")
    ) ++ Seq(
      // [SPARK-13928] Move org.apache.spark.Logging into org.apache.spark.internal.Logging
      ProblemFilters.exclude[MissingClassProblem]("org.apache.spark.Logging"),
      (problem: Problem) => problem match {
        case MissingTypesProblem(_, missing)
          if missing.map(_.fullName).sameElements(Seq("org.apache.spark.Logging")) => false
        case _ => true
      }
    ) ++ Seq(
      // [SPARK-13990] Automatically pick serializer when caching RDDs
      ProblemFilters.exclude[DirectMissingMethodProblem]("org.apache.spark.network.netty.NettyBlockTransferService.uploadBlock")
    ) ++ Seq(
      // [SPARK-14089][CORE][MLLIB] Remove methods that has been deprecated since 1.1, 1.2, 1.3, 1.4, and 1.5
      ProblemFilters.exclude[DirectMissingMethodProblem]("org.apache.spark.SparkEnv.getThreadLocal"),
      ProblemFilters.exclude[DirectMissingMethodProblem]("org.apache.spark.mllib.rdd.RDDFunctions.treeReduce"),
      ProblemFilters.exclude[DirectMissingMethodProblem]("org.apache.spark.mllib.rdd.RDDFunctions.treeAggregate"),
      ProblemFilters.exclude[DirectMissingMethodProblem]("org.apache.spark.mllib.tree.configuration.Strategy.defaultStategy"),
      ProblemFilters.exclude[IncompatibleMethTypeProblem]("org.apache.spark.mllib.util.MLUtils.loadLibSVMFile"),
      ProblemFilters.exclude[IncompatibleMethTypeProblem]("org.apache.spark.mllib.util.MLUtils.loadLibSVMFile"),
      ProblemFilters.exclude[DirectMissingMethodProblem]("org.apache.spark.mllib.util.MLUtils.loadLibSVMFile"),
      ProblemFilters.exclude[DirectMissingMethodProblem]("org.apache.spark.mllib.util.MLUtils.saveLabeledData"),
      ProblemFilters.exclude[DirectMissingMethodProblem]("org.apache.spark.mllib.util.MLUtils.loadLabeledData"),
      ProblemFilters.exclude[DirectMissingMethodProblem]("org.apache.spark.mllib.optimization.LBFGS.setMaxNumIterations"),
      ProblemFilters.exclude[DirectMissingMethodProblem]("org.apache.spark.ml.evaluation.BinaryClassificationEvaluator.setScoreCol")
    ) ++ Seq(
      // [SPARK-14205][SQL] remove trait Queryable
      ProblemFilters.exclude[MissingTypesProblem]("org.apache.spark.sql.Dataset")
    ) ++ Seq(
      // [SPARK-11262][ML] Unit test for gradient, loss layers, memory management
      // for multilayer perceptron.
      // This class is marked as `private`.
      ProblemFilters.exclude[MissingClassProblem]("org.apache.spark.ml.ann.SoftmaxFunction")
    ) ++ Seq(
      // [SPARK-13674][SQL] Add wholestage codegen support to Sample
      ProblemFilters.exclude[IncompatibleMethTypeProblem]("org.apache.spark.util.random.PoissonSampler.this"),
      ProblemFilters.exclude[DirectMissingMethodProblem]("org.apache.spark.util.random.PoissonSampler.this")
    ) ++ Seq(
      // [SPARK-13430][ML] moved featureCol from LinearRegressionModelSummary to LinearRegressionSummary
      ProblemFilters.exclude[MissingMethodProblem]("org.apache.spark.ml.regression.LinearRegressionSummary.this")
    ) ++ Seq(
      // [SPARK-14437][Core] Use the address that NettyBlockTransferService listens to create BlockManagerId
      ProblemFilters.exclude[DirectMissingMethodProblem]("org.apache.spark.network.netty.NettyBlockTransferService.this")
    ) ++ Seq(
      // [SPARK-13048][ML][MLLIB] keepLastCheckpoint option for LDA EM optimizer
      ProblemFilters.exclude[DirectMissingMethodProblem]("org.apache.spark.mllib.clustering.DistributedLDAModel.this")
    ) ++ Seq(
      // [SPARK-14475] Propagate user-defined context from driver to executors
      ProblemFilters.exclude[ReversedMissingMethodProblem]("org.apache.spark.TaskContext.getLocalProperty"),
      // [SPARK-14617] Remove deprecated APIs in TaskMetrics
      ProblemFilters.exclude[MissingClassProblem]("org.apache.spark.executor.InputMetrics$"),
      ProblemFilters.exclude[MissingClassProblem]("org.apache.spark.executor.OutputMetrics$"),
      // [SPARK-14628] Simplify task metrics by always tracking read/write metrics
      ProblemFilters.exclude[DirectMissingMethodProblem]("org.apache.spark.executor.InputMetrics.readMethod"),
      ProblemFilters.exclude[DirectMissingMethodProblem]("org.apache.spark.executor.OutputMetrics.writeMethod")
    ) ++ Seq(
      // SPARK-14628: Always track input/output/shuffle metrics
      ProblemFilters.exclude[DirectMissingMethodProblem]("org.apache.spark.status.api.v1.ShuffleReadMetrics.totalBlocksFetched"),
      ProblemFilters.exclude[IncompatibleMethTypeProblem]("org.apache.spark.status.api.v1.ShuffleReadMetrics.this"),
      ProblemFilters.exclude[IncompatibleResultTypeProblem]("org.apache.spark.status.api.v1.TaskMetrics.inputMetrics"),
      ProblemFilters.exclude[IncompatibleResultTypeProblem]("org.apache.spark.status.api.v1.TaskMetrics.outputMetrics"),
      ProblemFilters.exclude[IncompatibleResultTypeProblem]("org.apache.spark.status.api.v1.TaskMetrics.shuffleWriteMetrics"),
      ProblemFilters.exclude[IncompatibleResultTypeProblem]("org.apache.spark.status.api.v1.TaskMetrics.shuffleReadMetrics"),
      ProblemFilters.exclude[IncompatibleMethTypeProblem]("org.apache.spark.status.api.v1.TaskMetrics.this"),
      ProblemFilters.exclude[IncompatibleResultTypeProblem]("org.apache.spark.status.api.v1.TaskMetricDistributions.inputMetrics"),
      ProblemFilters.exclude[IncompatibleResultTypeProblem]("org.apache.spark.status.api.v1.TaskMetricDistributions.outputMetrics"),
      ProblemFilters.exclude[IncompatibleResultTypeProblem]("org.apache.spark.status.api.v1.TaskMetricDistributions.shuffleWriteMetrics"),
      ProblemFilters.exclude[IncompatibleResultTypeProblem]("org.apache.spark.status.api.v1.TaskMetricDistributions.shuffleReadMetrics"),
      ProblemFilters.exclude[IncompatibleMethTypeProblem]("org.apache.spark.status.api.v1.TaskMetricDistributions.this")
    ) ++ Seq(
      // SPARK-13643: Move functionality from SQLContext to SparkSession
      ProblemFilters.exclude[DirectMissingMethodProblem]("org.apache.spark.sql.SQLContext.getSchema")
    ) ++ Seq(
      // [SPARK-14407] Hides HadoopFsRelation related data source API into execution package
      ProblemFilters.exclude[MissingClassProblem]("org.apache.spark.sql.sources.OutputWriter"),
      ProblemFilters.exclude[MissingClassProblem]("org.apache.spark.sql.sources.OutputWriterFactory")
    ) ++ Seq(
      // SPARK-14734: Add conversions between mllib and ml Vector, Matrix types
      ProblemFilters.exclude[ReversedMissingMethodProblem]("org.apache.spark.mllib.linalg.Vector.asML"),
      ProblemFilters.exclude[ReversedMissingMethodProblem]("org.apache.spark.mllib.linalg.Matrix.asML")
    ) ++ Seq(
      // SPARK-14704: Create accumulators in TaskMetrics
      ProblemFilters.exclude[DirectMissingMethodProblem]("org.apache.spark.executor.InputMetrics.this"),
      ProblemFilters.exclude[DirectMissingMethodProblem]("org.apache.spark.executor.OutputMetrics.this")
    ) ++ Seq(
      // SPARK-14861: Replace internal usages of SQLContext with SparkSession
      ProblemFilters.exclude[IncompatibleMethTypeProblem](
        "org.apache.spark.ml.clustering.LocalLDAModel.this"),
      ProblemFilters.exclude[IncompatibleMethTypeProblem](
        "org.apache.spark.ml.clustering.DistributedLDAModel.this"),
      ProblemFilters.exclude[IncompatibleMethTypeProblem](
        "org.apache.spark.ml.clustering.LDAModel.this"),
      ProblemFilters.exclude[DirectMissingMethodProblem](
        "org.apache.spark.ml.clustering.LDAModel.sqlContext"),
      ProblemFilters.exclude[IncompatibleMethTypeProblem](
        "org.apache.spark.sql.Dataset.this"),
      ProblemFilters.exclude[IncompatibleMethTypeProblem](
        "org.apache.spark.sql.DataFrameReader.this")
    ) ++ Seq(
      // SPARK-14542 configurable buffer size for pipe RDD
      ProblemFilters.exclude[DirectMissingMethodProblem]("org.apache.spark.rdd.RDD.pipe"),
      ProblemFilters.exclude[ReversedMissingMethodProblem]("org.apache.spark.api.java.JavaRDDLike.pipe")
    ) ++ Seq(
      // [SPARK-4452][Core]Shuffle data structures can starve others on the same thread for memory
      ProblemFilters.exclude[IncompatibleTemplateDefProblem]("org.apache.spark.util.collection.Spillable")
    ) ++ Seq(
      // [SPARK-14952][Core][ML] Remove methods deprecated in 1.6
      ProblemFilters.exclude[DirectMissingMethodProblem]("org.apache.spark.input.PortableDataStream.close"),
      ProblemFilters.exclude[DirectMissingMethodProblem]("org.apache.spark.ml.classification.LogisticRegressionModel.weights"),
      ProblemFilters.exclude[DirectMissingMethodProblem]("org.apache.spark.ml.regression.LinearRegressionModel.weights")
    ) ++ Seq(
      // [SPARK-10653] [Core] Remove unnecessary things from SparkEnv
      ProblemFilters.exclude[DirectMissingMethodProblem]("org.apache.spark.SparkEnv.sparkFilesDir"),
      ProblemFilters.exclude[DirectMissingMethodProblem]("org.apache.spark.SparkEnv.blockTransferService")
    ) ++ Seq(
      // SPARK-14654: New accumulator API
      ProblemFilters.exclude[MissingTypesProblem]("org.apache.spark.ExceptionFailure$"),
      ProblemFilters.exclude[DirectMissingMethodProblem]("org.apache.spark.ExceptionFailure.apply"),
      ProblemFilters.exclude[DirectMissingMethodProblem]("org.apache.spark.ExceptionFailure.metrics"),
      ProblemFilters.exclude[DirectMissingMethodProblem]("org.apache.spark.ExceptionFailure.copy"),
      ProblemFilters.exclude[DirectMissingMethodProblem]("org.apache.spark.ExceptionFailure.this"),
      ProblemFilters.exclude[IncompatibleResultTypeProblem]("org.apache.spark.executor.ShuffleReadMetrics.remoteBlocksFetched"),
      ProblemFilters.exclude[IncompatibleResultTypeProblem]("org.apache.spark.executor.ShuffleReadMetrics.totalBlocksFetched"),
      ProblemFilters.exclude[IncompatibleResultTypeProblem]("org.apache.spark.executor.ShuffleReadMetrics.localBlocksFetched"),
      ProblemFilters.exclude[IncompatibleResultTypeProblem]("org.apache.spark.status.api.v1.ShuffleReadMetrics.remoteBlocksFetched"),
      ProblemFilters.exclude[IncompatibleResultTypeProblem]("org.apache.spark.status.api.v1.ShuffleReadMetrics.localBlocksFetched")
    ) ++ Seq(
      // [SPARK-14615][ML] Use the new ML Vector and Matrix in the ML pipeline based algorithms
      ProblemFilters.exclude[IncompatibleResultTypeProblem]("org.apache.spark.ml.clustering.LDAModel.getOldDocConcentration"),
      ProblemFilters.exclude[IncompatibleResultTypeProblem]("org.apache.spark.ml.clustering.LDAModel.estimatedDocConcentration"),
      ProblemFilters.exclude[IncompatibleResultTypeProblem]("org.apache.spark.ml.clustering.LDAModel.topicsMatrix"),
      ProblemFilters.exclude[IncompatibleResultTypeProblem]("org.apache.spark.ml.clustering.KMeansModel.clusterCenters"),
      ProblemFilters.exclude[IncompatibleMethTypeProblem]("org.apache.spark.ml.classification.LabelConverter.decodeLabel"),
      ProblemFilters.exclude[IncompatibleMethTypeProblem]("org.apache.spark.ml.classification.LabelConverter.encodeLabeledPoint"),
      ProblemFilters.exclude[IncompatibleResultTypeProblem]("org.apache.spark.ml.classification.MultilayerPerceptronClassificationModel.weights"),
      ProblemFilters.exclude[IncompatibleMethTypeProblem]("org.apache.spark.ml.classification.MultilayerPerceptronClassificationModel.predict"),
      ProblemFilters.exclude[IncompatibleMethTypeProblem]("org.apache.spark.ml.classification.MultilayerPerceptronClassificationModel.this"),
      ProblemFilters.exclude[IncompatibleMethTypeProblem]("org.apache.spark.ml.classification.NaiveBayesModel.predictRaw"),
      ProblemFilters.exclude[IncompatibleMethTypeProblem]("org.apache.spark.ml.classification.NaiveBayesModel.raw2probabilityInPlace"),
      ProblemFilters.exclude[IncompatibleResultTypeProblem]("org.apache.spark.ml.classification.NaiveBayesModel.theta"),
      ProblemFilters.exclude[IncompatibleResultTypeProblem]("org.apache.spark.ml.classification.NaiveBayesModel.pi"),
      ProblemFilters.exclude[IncompatibleMethTypeProblem]("org.apache.spark.ml.classification.NaiveBayesModel.this"),
      ProblemFilters.exclude[IncompatibleMethTypeProblem]("org.apache.spark.ml.classification.LogisticRegressionModel.probability2prediction"),
      ProblemFilters.exclude[IncompatibleMethTypeProblem]("org.apache.spark.ml.classification.LogisticRegressionModel.predictRaw"),
      ProblemFilters.exclude[IncompatibleMethTypeProblem]("org.apache.spark.ml.classification.LogisticRegressionModel.raw2prediction"),
      ProblemFilters.exclude[IncompatibleMethTypeProblem]("org.apache.spark.ml.classification.LogisticRegressionModel.raw2probabilityInPlace"),
      ProblemFilters.exclude[IncompatibleMethTypeProblem]("org.apache.spark.ml.classification.LogisticRegressionModel.predict"),
      ProblemFilters.exclude[IncompatibleResultTypeProblem]("org.apache.spark.ml.classification.LogisticRegressionModel.coefficients"),
      ProblemFilters.exclude[IncompatibleMethTypeProblem]("org.apache.spark.ml.classification.LogisticRegressionModel.this"),
      ProblemFilters.exclude[IncompatibleMethTypeProblem]("org.apache.spark.ml.classification.ClassificationModel.raw2prediction"),
      ProblemFilters.exclude[IncompatibleResultTypeProblem]("org.apache.spark.ml.classification.ClassificationModel.predictRaw"),
      ProblemFilters.exclude[ReversedMissingMethodProblem]("org.apache.spark.ml.classification.ClassificationModel.predictRaw"),
      ProblemFilters.exclude[IncompatibleResultTypeProblem]("org.apache.spark.ml.feature.ElementwiseProduct.getScalingVec"),
      ProblemFilters.exclude[IncompatibleMethTypeProblem]("org.apache.spark.ml.feature.ElementwiseProduct.setScalingVec"),
      ProblemFilters.exclude[IncompatibleResultTypeProblem]("org.apache.spark.ml.feature.PCAModel.pc"),
      ProblemFilters.exclude[IncompatibleResultTypeProblem]("org.apache.spark.ml.feature.MinMaxScalerModel.originalMax"),
      ProblemFilters.exclude[IncompatibleResultTypeProblem]("org.apache.spark.ml.feature.MinMaxScalerModel.originalMin"),
      ProblemFilters.exclude[IncompatibleMethTypeProblem]("org.apache.spark.ml.feature.MinMaxScalerModel.this"),
      ProblemFilters.exclude[IncompatibleMethTypeProblem]("org.apache.spark.ml.feature.Word2VecModel.findSynonyms"),
      ProblemFilters.exclude[IncompatibleResultTypeProblem]("org.apache.spark.ml.feature.IDFModel.idf"),
      ProblemFilters.exclude[IncompatibleResultTypeProblem]("org.apache.spark.ml.feature.StandardScalerModel.mean"),
      ProblemFilters.exclude[IncompatibleMethTypeProblem]("org.apache.spark.ml.feature.StandardScalerModel.this"),
      ProblemFilters.exclude[IncompatibleResultTypeProblem]("org.apache.spark.ml.feature.StandardScalerModel.std"),
      ProblemFilters.exclude[IncompatibleMethTypeProblem]("org.apache.spark.ml.regression.AFTSurvivalRegressionModel.predict"),
      ProblemFilters.exclude[IncompatibleResultTypeProblem]("org.apache.spark.ml.regression.AFTSurvivalRegressionModel.coefficients"),
      ProblemFilters.exclude[IncompatibleMethTypeProblem]("org.apache.spark.ml.regression.AFTSurvivalRegressionModel.predictQuantiles"),
      ProblemFilters.exclude[IncompatibleMethTypeProblem]("org.apache.spark.ml.regression.AFTSurvivalRegressionModel.this"),
      ProblemFilters.exclude[IncompatibleResultTypeProblem]("org.apache.spark.ml.regression.IsotonicRegressionModel.predictions"),
      ProblemFilters.exclude[IncompatibleResultTypeProblem]("org.apache.spark.ml.regression.IsotonicRegressionModel.boundaries"),
      ProblemFilters.exclude[IncompatibleMethTypeProblem]("org.apache.spark.ml.regression.LinearRegressionModel.predict"),
      ProblemFilters.exclude[IncompatibleResultTypeProblem]("org.apache.spark.ml.regression.LinearRegressionModel.coefficients"),
      ProblemFilters.exclude[IncompatibleMethTypeProblem]("org.apache.spark.ml.regression.LinearRegressionModel.this")
    ) ++ Seq(
      // [SPARK-15290] Move annotations, like @Since / @DeveloperApi, into spark-tags
      ProblemFilters.exclude[MissingClassProblem]("org.apache.spark.annotation.package$"),
      ProblemFilters.exclude[MissingClassProblem]("org.apache.spark.annotation.package"),
      ProblemFilters.exclude[MissingClassProblem]("org.apache.spark.annotation.Private"),
      ProblemFilters.exclude[MissingClassProblem]("org.apache.spark.annotation.AlphaComponent"),
      ProblemFilters.exclude[MissingClassProblem]("org.apache.spark.annotation.Experimental"),
      ProblemFilters.exclude[MissingClassProblem]("org.apache.spark.annotation.DeveloperApi")
    ) ++ Seq(
      ProblemFilters.exclude[ReversedMissingMethodProblem]("org.apache.spark.mllib.linalg.Vector.asBreeze"),
      ProblemFilters.exclude[ReversedMissingMethodProblem]("org.apache.spark.mllib.linalg.Matrix.asBreeze")
    ) ++ Seq(
      // [SPARK-15914] Binary compatibility is broken since consolidation of Dataset and DataFrame
      // in Spark 2.0. However, source level compatibility is still maintained.
      ProblemFilters.exclude[IncompatibleResultTypeProblem]("org.apache.spark.sql.SQLContext.load"),
      ProblemFilters.exclude[IncompatibleResultTypeProblem]("org.apache.spark.sql.SQLContext.jsonRDD"),
      ProblemFilters.exclude[IncompatibleResultTypeProblem]("org.apache.spark.sql.SQLContext.jsonFile"),
      ProblemFilters.exclude[IncompatibleResultTypeProblem]("org.apache.spark.sql.SQLContext.jdbc"),
      ProblemFilters.exclude[IncompatibleResultTypeProblem]("org.apache.spark.sql.SQLContext.parquetFile"),
      ProblemFilters.exclude[IncompatibleResultTypeProblem]("org.apache.spark.sql.SQLContext.applySchema")
    ) ++ Seq(
      // SPARK-17096: Improve exception string reported through the StreamingQueryListener
      ProblemFilters.exclude[DirectMissingMethodProblem]("org.apache.spark.sql.streaming.StreamingQueryListener#QueryTerminated.stackTrace"),
      ProblemFilters.exclude[DirectMissingMethodProblem]("org.apache.spark.sql.streaming.StreamingQueryListener#QueryTerminated.this")
    ) ++ Seq(
      // SPARK-17406 limit timeline executor events
      ProblemFilters.exclude[DirectMissingMethodProblem]("org.apache.spark.ui.exec.ExecutorsListener.executorIdToData"),
      ProblemFilters.exclude[DirectMissingMethodProblem]("org.apache.spark.ui.exec.ExecutorsListener.executorToTasksActive"),
      ProblemFilters.exclude[DirectMissingMethodProblem]("org.apache.spark.ui.exec.ExecutorsListener.executorToTasksComplete"),
      ProblemFilters.exclude[DirectMissingMethodProblem]("org.apache.spark.ui.exec.ExecutorsListener.executorToInputRecords"),
      ProblemFilters.exclude[DirectMissingMethodProblem]("org.apache.spark.ui.exec.ExecutorsListener.executorToShuffleRead"),
      ProblemFilters.exclude[DirectMissingMethodProblem]("org.apache.spark.ui.exec.ExecutorsListener.executorToTasksFailed"),
      ProblemFilters.exclude[DirectMissingMethodProblem]("org.apache.spark.ui.exec.ExecutorsListener.executorToShuffleWrite"),
      ProblemFilters.exclude[DirectMissingMethodProblem]("org.apache.spark.ui.exec.ExecutorsListener.executorToDuration"),
      ProblemFilters.exclude[DirectMissingMethodProblem]("org.apache.spark.ui.exec.ExecutorsListener.executorToInputBytes"),
      ProblemFilters.exclude[DirectMissingMethodProblem]("org.apache.spark.ui.exec.ExecutorsListener.executorToLogUrls"),
      ProblemFilters.exclude[DirectMissingMethodProblem]("org.apache.spark.ui.exec.ExecutorsListener.executorToOutputBytes"),
      ProblemFilters.exclude[DirectMissingMethodProblem]("org.apache.spark.ui.exec.ExecutorsListener.executorToOutputRecords"),
      ProblemFilters.exclude[DirectMissingMethodProblem]("org.apache.spark.ui.exec.ExecutorsListener.executorToTotalCores"),
      ProblemFilters.exclude[DirectMissingMethodProblem]("org.apache.spark.ui.exec.ExecutorsListener.executorToTasksMax"),
      ProblemFilters.exclude[DirectMissingMethodProblem]("org.apache.spark.ui.exec.ExecutorsListener.executorToJvmGCTime")
    ) ++ Seq(
      // [SPARK-17163] Unify logistic regression interface. Private constructor has new signature.
      ProblemFilters.exclude[DirectMissingMethodProblem]("org.apache.spark.ml.classification.LogisticRegressionModel.this")
    ) ++ Seq(
      // [SPARK-17365][Core] Remove/Kill multiple executors together to reduce RPC call time
      ProblemFilters.exclude[MissingTypesProblem]("org.apache.spark.SparkContext")
    ) ++ Seq(
      // [SPARK-12221] Add CPU time to metrics
      ProblemFilters.exclude[DirectMissingMethodProblem]("org.apache.spark.status.api.v1.TaskMetrics.this"),
      ProblemFilters.exclude[DirectMissingMethodProblem]("org.apache.spark.status.api.v1.TaskMetricDistributions.this")
    ) ++ Seq(
      // [SPARK-18481] ML 2.1 QA: Remove deprecated methods for ML
      ProblemFilters.exclude[DirectMissingMethodProblem]("org.apache.spark.ml.PipelineStage.validateParams"),
      ProblemFilters.exclude[DirectMissingMethodProblem]("org.apache.spark.ml.param.JavaParams.validateParams"),
      ProblemFilters.exclude[DirectMissingMethodProblem]("org.apache.spark.ml.param.Params.validateParams"),
      ProblemFilters.exclude[DirectMissingMethodProblem]("org.apache.spark.ml.classification.GBTClassificationModel.validateParams"),
      ProblemFilters.exclude[DirectMissingMethodProblem]("org.apache.spark.ml.classification.LogisticRegression.validateParams"),
      ProblemFilters.exclude[DirectMissingMethodProblem]("org.apache.spark.ml.classification.GBTClassifier.validateParams"),
      ProblemFilters.exclude[DirectMissingMethodProblem]("org.apache.spark.ml.classification.LogisticRegressionModel.validateParams"),
      ProblemFilters.exclude[DirectMissingMethodProblem]("org.apache.spark.ml.classification.RandomForestClassificationModel.numTrees"),
      ProblemFilters.exclude[DirectMissingMethodProblem]("org.apache.spark.ml.feature.ChiSqSelectorModel.setLabelCol"),
      ProblemFilters.exclude[DirectMissingMethodProblem]("org.apache.spark.ml.evaluation.Evaluator.validateParams"),
      ProblemFilters.exclude[DirectMissingMethodProblem]("org.apache.spark.ml.regression.GBTRegressor.validateParams"),
      ProblemFilters.exclude[DirectMissingMethodProblem]("org.apache.spark.ml.regression.GBTRegressionModel.validateParams"),
      ProblemFilters.exclude[DirectMissingMethodProblem]("org.apache.spark.ml.regression.LinearRegressionSummary.model"),
      ProblemFilters.exclude[DirectMissingMethodProblem]("org.apache.spark.ml.regression.RandomForestRegressionModel.numTrees"),
      ProblemFilters.exclude[MissingTypesProblem]("org.apache.spark.ml.classification.RandomForestClassifier"),
      ProblemFilters.exclude[MissingTypesProblem]("org.apache.spark.ml.classification.RandomForestClassificationModel"),
      ProblemFilters.exclude[MissingTypesProblem]("org.apache.spark.ml.classification.GBTClassifier"),
      ProblemFilters.exclude[MissingTypesProblem]("org.apache.spark.ml.classification.GBTClassificationModel"),
      ProblemFilters.exclude[MissingTypesProblem]("org.apache.spark.ml.regression.RandomForestRegressor"),
      ProblemFilters.exclude[MissingTypesProblem]("org.apache.spark.ml.regression.RandomForestRegressionModel"),
      ProblemFilters.exclude[MissingTypesProblem]("org.apache.spark.ml.regression.GBTRegressor"),
      ProblemFilters.exclude[MissingTypesProblem]("org.apache.spark.ml.regression.GBTRegressionModel"),
      ProblemFilters.exclude[FinalMethodProblem]("org.apache.spark.ml.classification.RandomForestClassificationModel.getNumTrees"),
      ProblemFilters.exclude[FinalMethodProblem]("org.apache.spark.ml.regression.RandomForestRegressionModel.getNumTrees"),
      ProblemFilters.exclude[IncompatibleResultTypeProblem]("org.apache.spark.ml.classification.RandomForestClassificationModel.numTrees"),
      ProblemFilters.exclude[IncompatibleResultTypeProblem]("org.apache.spark.ml.classification.RandomForestClassificationModel.setFeatureSubsetStrategy"),
      ProblemFilters.exclude[IncompatibleResultTypeProblem]("org.apache.spark.ml.regression.RandomForestRegressionModel.numTrees"),
      ProblemFilters.exclude[IncompatibleResultTypeProblem]("org.apache.spark.ml.regression.RandomForestRegressionModel.setFeatureSubsetStrategy")
    )
  }

  def excludes(version: String) = version match {
    case v if v.startsWith("2.2") => v22excludes
<<<<<<< HEAD
    case v if v.startsWith("2.1") => v22excludes  // TODO: Update this when we bump version to 2.2
=======
    case v if v.startsWith("2.1") => v21excludes
>>>>>>> 3e307b49
    case v if v.startsWith("2.0") => v20excludes
    case _ => Seq()
  }
}<|MERGE_RESOLUTION|>--- conflicted
+++ resolved
@@ -34,10 +34,6 @@
  */
 object MimaExcludes {
 
-<<<<<<< HEAD
-=======
-  // Exclude rules for 2.2.x
->>>>>>> 3e307b49
   lazy val v22excludes = v21excludes ++ Seq(
     // [SPARK-18663][SQL] Simplify CountMinSketch aggregate implementation
     ProblemFilters.exclude[ReversedMissingMethodProblem]("org.apache.spark.util.sketch.CountMinSketch.toByteArray")
@@ -94,11 +90,7 @@
       ProblemFilters.exclude[DirectMissingMethodProblem]("org.apache.spark.sql.streaming.StreamingQuery.sourceStatuses"),
       ProblemFilters.exclude[IncompatibleResultTypeProblem]("org.apache.spark.sql.streaming.StreamingQuery.id"),
       ProblemFilters.exclude[ReversedMissingMethodProblem]("org.apache.spark.sql.streaming.StreamingQuery.lastProgress"),
-<<<<<<< HEAD
       ProblemFilters.exclude[ReversedMissingMethodProblem]("org.apache.spark.sql.streaming.StreamingQuery.recentProgresses"),
-=======
-      ProblemFilters.exclude[ReversedMissingMethodProblem]("org.apache.spark.sql.streaming.StreamingQuery.recentProgress"),
->>>>>>> 3e307b49
       ProblemFilters.exclude[ReversedMissingMethodProblem]("org.apache.spark.sql.streaming.StreamingQuery.id"),
       ProblemFilters.exclude[IncompatibleMethTypeProblem]("org.apache.spark.sql.streaming.StreamingQueryManager.get"),
 
@@ -936,11 +928,7 @@
 
   def excludes(version: String) = version match {
     case v if v.startsWith("2.2") => v22excludes
-<<<<<<< HEAD
     case v if v.startsWith("2.1") => v22excludes  // TODO: Update this when we bump version to 2.2
-=======
-    case v if v.startsWith("2.1") => v21excludes
->>>>>>> 3e307b49
     case v if v.startsWith("2.0") => v20excludes
     case _ => Seq()
   }
