--- conflicted
+++ resolved
@@ -270,16 +270,6 @@
       Resolver.file("local", file(Path.userHome.absolutePath + "/.ivy2/local"))(Resolver.ivyStylePatterns)
     ),
     externalResolvers := resolvers.value,
-<<<<<<< HEAD
-    otherResolvers <<= SbtPomKeys.mvnLocalRepository(dotM2 => Seq(Resolver.file("dotM2", dotM2))),
-    publishLocalConfiguration in MavenCompile <<= (packagedArtifacts, deliverLocal, ivyLoggingLevel) map {
-      (arts, _, level) => new PublishConfiguration(None, "dotM2", arts, Seq(), level)
-    },
-    publishMavenStyle := true,
-    publishMavenStyle in MavenCompile := true,
-    publishLocal in MavenCompile <<= publishTask(publishLocalConfiguration in MavenCompile, deliverLocal),
-    publishLocalBoth <<= Seq(publishLocal in MavenCompile, publishLocal).dependOn,
-=======
     otherResolvers := SbtPomKeys.mvnLocalRepository(dotM2 => Seq(Resolver.file("dotM2", dotM2))).value,
     publishLocalConfiguration in MavenCompile :=
       new PublishConfiguration(None, "dotM2", packagedArtifacts.value, Seq(), ivyLoggingLevel.value),
@@ -287,7 +277,6 @@
     publishLocal in MavenCompile := publishTask(publishLocalConfiguration in MavenCompile, deliverLocal).value,
     publishLocalBoth := Seq(publishLocal in MavenCompile, publishLocal).dependOn.value,
 
->>>>>>> 3e307b49
     javacOptions in (Compile, doc) ++= {
       val versionParts = System.getProperty("java.version").split("[+.\\-]+", 3)
       var major = versionParts(0).toInt
