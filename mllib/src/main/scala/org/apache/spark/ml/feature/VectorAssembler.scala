/*
 * Licensed to the Apache Software Foundation (ASF) under one or more
 * contributor license agreements.  See the NOTICE file distributed with
 * this work for additional information regarding copyright ownership.
 * The ASF licenses this file to You under the Apache License, Version 2.0
 * (the "License"); you may not use this file except in compliance with
 * the License.  You may obtain a copy of the License at
 *
 *    http://www.apache.org/licenses/LICENSE-2.0
 *
 * Unless required by applicable law or agreed to in writing, software
 * distributed under the License is distributed on an "AS IS" BASIS,
 * WITHOUT WARRANTIES OR CONDITIONS OF ANY KIND, either express or implied.
 * See the License for the specific language governing permissions and
 * limitations under the License.
 */

package org.apache.spark.ml.feature

import java.util.NoSuchElementException

import scala.collection.mutable
import scala.language.existentials

import org.apache.spark.SparkException
import org.apache.spark.annotation.Since
import org.apache.spark.ml.Transformer
import org.apache.spark.ml.attribute.{Attribute, AttributeGroup, NumericAttribute, UnresolvedAttribute}
import org.apache.spark.ml.linalg.{Vector, Vectors, VectorUDT}
import org.apache.spark.ml.param.{Param, ParamMap, ParamValidators}
import org.apache.spark.ml.param.shared._
import org.apache.spark.ml.util._
import org.apache.spark.sql.{DataFrame, Dataset, Row}
import org.apache.spark.sql.functions._
import org.apache.spark.sql.types._

/**
 * A feature transformer that merges multiple columns into a vector column.
 *
 * This requires one pass over the entire dataset. In case we need to infer column lengths from the
 * data we require an additional call to the 'first' Dataset method, see 'handleInvalid' parameter.
 */
@Since("1.4.0")
class VectorAssembler @Since("1.4.0") (@Since("1.4.0") override val uid: String)
  extends Transformer with HasInputCols with HasOutputCol with HasHandleInvalid
    with DefaultParamsWritable {

  @Since("1.4.0")
  def this() = this(Identifiable.randomUID("vecAssembler"))

  /** @group setParam */
  @Since("1.4.0")
  def setInputCols(value: Array[String]): this.type = set(inputCols, value)

  /** @group setParam */
  @Since("1.4.0")
  def setOutputCol(value: String): this.type = set(outputCol, value)

  /** @group setParam */
  @Since("2.4.0")
  def setHandleInvalid(value: String): this.type = set(handleInvalid, value)

  /**
   * Param for how to handle invalid data (NULL values). Options are 'skip' (filter out rows with
   * invalid data), 'error' (throw an error), or 'keep' (return relevant number of NaN in the
   * output). Column lengths are taken from the size of ML Attribute Group, which can be set using
   * `VectorSizeHint` in a pipeline before `VectorAssembler`. Column lengths can also be inferred
   * from first rows of the data since it is safe to do so but only in case of 'error' or 'skip'.
   * Default: "error"
   * @group param
   */
  @Since("2.4.0")
  override val handleInvalid: Param[String] = new Param[String](this, "handleInvalid",
<<<<<<< HEAD
    """Param for how to handle invalid data (NULL values). Options are 'skip' (filter out rows with
      |invalid data), 'error' (throw an error), or 'keep' (return relevant number of NaN in the
      |output). Column lengths are taken from the size of ML Attribute Group, which can be set using
      |`VectorSizeHint` in a pipeline before `VectorAssembler`. Column lengths can also be inferred
      |from first rows of the data since it is safe to do so but only in case of 'error' or 'skip'.
      |""".stripMargin.replaceAll("\n", " "),
=======
    """Param for how to handle invalid data (NULL and NaN values). Options are 'skip' (filter out
      |rows with invalid data), 'error' (throw an error), or 'keep' (return relevant number of NaN
      |in the output). Column lengths are taken from the size of ML Attribute Group, which can be
      |set using `VectorSizeHint` in a pipeline before `VectorAssembler`. Column lengths can also
      |be inferred from first rows of the data since it is safe to do so but only in case of 'error'
      |or 'skip'.""".stripMargin.replaceAll("\n", " "),
>>>>>>> 73f28530
    ParamValidators.inArray(VectorAssembler.supportedHandleInvalids))

  setDefault(handleInvalid, VectorAssembler.ERROR_INVALID)

  @Since("2.0.0")
  override def transform(dataset: Dataset[_]): DataFrame = {
    transformSchema(dataset.schema, logging = true)
    // Schema transformation.
    val schema = dataset.schema

    val vectorCols = $(inputCols).filter { c =>
      schema(c).dataType match {
        case _: VectorUDT => true
        case _ => false
      }
    }
    val vectorColsLengths = VectorAssembler.getLengths(dataset, vectorCols, $(handleInvalid))

    val featureAttributesMap = $(inputCols).map { c =>
      val field = schema(c)
      field.dataType match {
        case DoubleType =>
          val attribute = Attribute.fromStructField(field)
          attribute match {
            case UnresolvedAttribute =>
              Seq(NumericAttribute.defaultAttr.withName(c))
            case _ =>
              Seq(attribute.withName(c))
          }
        case _: NumericType | BooleanType =>
          // If the input column type is a compatible scalar type, assume numeric.
          Seq(NumericAttribute.defaultAttr.withName(c))
        case _: VectorUDT =>
          val attributeGroup = AttributeGroup.fromStructField(field)
          if (attributeGroup.attributes.isDefined) {
            attributeGroup.attributes.get.zipWithIndex.toSeq.map { case (attr, i) =>
              if (attr.name.isDefined) {
                // TODO: Define a rigorous naming scheme.
                attr.withName(c + "_" + attr.name.get)
              } else {
                attr.withName(c + "_" + i)
              }
            }
          } else {
            // Otherwise, treat all attributes as numeric. If we cannot get the number of attributes
            // from metadata, check the first row.
            (0 until vectorColsLengths(c)).map { i =>
              NumericAttribute.defaultAttr.withName(c + "_" + i)
            }
          }
        case otherType =>
          throw new SparkException(s"VectorAssembler does not support the $otherType type")
      }
    }
    val featureAttributes = featureAttributesMap.flatten[Attribute].toArray
    val lengths = featureAttributesMap.map(a => a.length).toArray
    val metadata = new AttributeGroup($(outputCol), featureAttributes).toMetadata()
    val (filteredDataset, keepInvalid) = $(handleInvalid) match {
      case VectorAssembler.SKIP_INVALID => (dataset.na.drop($(inputCols)), false)
      case VectorAssembler.KEEP_INVALID => (dataset, true)
      case VectorAssembler.ERROR_INVALID => (dataset, false)
    }
    // Data transformation.
    val assembleFunc = udf { r: Row =>
      VectorAssembler.assemble(lengths, keepInvalid)(r.toSeq: _*)
    }.asNondeterministic()
    val args = $(inputCols).map { c =>
      schema(c).dataType match {
        case DoubleType => dataset(c)
        case _: VectorUDT => dataset(c)
        case _: NumericType | BooleanType => dataset(c).cast(DoubleType).as(s"${c}_double_$uid")
      }
    }

    filteredDataset.select(col("*"), assembleFunc(struct(args: _*)).as($(outputCol), metadata))
  }

  @Since("1.4.0")
  override def transformSchema(schema: StructType): StructType = {
    val inputColNames = $(inputCols)
    val outputColName = $(outputCol)
    val incorrectColumns = inputColNames.flatMap { name =>
      schema(name).dataType match {
        case _: NumericType | BooleanType => None
        case t if t.isInstanceOf[VectorUDT] => None
        case other => Some(s"Data type $other of column $name is not supported.")
      }
    }
    if (incorrectColumns.nonEmpty) {
      throw new IllegalArgumentException(incorrectColumns.mkString("\n"))
    }
    if (schema.fieldNames.contains(outputColName)) {
      throw new IllegalArgumentException(s"Output column $outputColName already exists.")
    }
    StructType(schema.fields :+ new StructField(outputColName, new VectorUDT, true))
  }

  @Since("1.4.1")
  override def copy(extra: ParamMap): VectorAssembler = defaultCopy(extra)
}

@Since("1.6.0")
object VectorAssembler extends DefaultParamsReadable[VectorAssembler] {

  private[feature] val SKIP_INVALID: String = "skip"
  private[feature] val ERROR_INVALID: String = "error"
  private[feature] val KEEP_INVALID: String = "keep"
  private[feature] val supportedHandleInvalids: Array[String] =
    Array(SKIP_INVALID, ERROR_INVALID, KEEP_INVALID)

  /**
   * Infers lengths of vector columns from the first row of the dataset
   * @param dataset the dataset
   * @param columns name of vector columns whose lengths need to be inferred
   * @return map of column names to lengths
   */
  private[feature] def getVectorLengthsFromFirstRow(
      dataset: Dataset[_],
      columns: Seq[String]): Map[String, Int] = {
    try {
      val first_row = dataset.toDF().select(columns.map(col): _*).first()
      columns.zip(first_row.toSeq).map {
        case (c, x) => c -> x.asInstanceOf[Vector].size
      }.toMap
    } catch {
      case e: NullPointerException => throw new NullPointerException(
        s"""Encountered null value while inferring lengths from the first row. Consider using
           |VectorSizeHint to add metadata for columns: ${columns.mkString("[", ", ", "]")}. """
          .stripMargin.replaceAll("\n", " ") + e.toString)
      case e: NoSuchElementException => throw new NoSuchElementException(
        s"""Encountered empty dataframe while inferring lengths from the first row. Consider using
           |VectorSizeHint to add metadata for columns: ${columns.mkString("[", ", ", "]")}. """
          .stripMargin.replaceAll("\n", " ") + e.toString)
    }
  }

  private[feature] def getLengths(
      dataset: Dataset[_],
      columns: Seq[String],
      handleInvalid: String): Map[String, Int] = {
    val groupSizes = columns.map { c =>
      c -> AttributeGroup.fromStructField(dataset.schema(c)).size
    }.toMap
    val missingColumns = groupSizes.filter(_._2 == -1).keys.toSeq
    val firstSizes = (missingColumns.nonEmpty, handleInvalid) match {
      case (true, VectorAssembler.ERROR_INVALID) =>
        getVectorLengthsFromFirstRow(dataset, missingColumns)
      case (true, VectorAssembler.SKIP_INVALID) =>
        getVectorLengthsFromFirstRow(dataset.na.drop(missingColumns), missingColumns)
      case (true, VectorAssembler.KEEP_INVALID) => throw new RuntimeException(
        s"""Can not infer column lengths with handleInvalid = "keep". Consider using VectorSizeHint
           |to add metadata for columns: ${columns.mkString("[", ", ", "]")}."""
          .stripMargin.replaceAll("\n", " "))
      case (_, _) => Map.empty
    }
    groupSizes ++ firstSizes
  }


  @Since("1.6.0")
  override def load(path: String): VectorAssembler = super.load(path)

  /**
   * Returns a function that has the required information to assemble each row.
   * @param lengths an array of lengths of input columns, whose size should be equal to the number
   *                of cells in the row (vv)
   * @param keepInvalid indicate whether to throw an error or not on seeing a null in the rows
   * @return  a udf that can be applied on each row
   */
  private[feature] def assemble(lengths: Array[Int], keepInvalid: Boolean)(vv: Any*): Vector = {
    val indices = mutable.ArrayBuilder.make[Int]
    val values = mutable.ArrayBuilder.make[Double]
    var featureIndex = 0

    var inputColumnIndex = 0
    vv.foreach {
      case v: Double =>
        if (v.isNaN && !keepInvalid) {
          throw new SparkException(
            s"""Encountered NaN while assembling a row with handleInvalid = "error". Consider
               |removing NaNs from dataset or using handleInvalid = "keep" or "skip"."""
              .stripMargin)
        } else if (v != 0.0) {
          indices += featureIndex
          values += v
        }
        inputColumnIndex += 1
        featureIndex += 1
      case vec: Vector =>
        vec.foreachActive { case (i, v) =>
          if (v != 0.0) {
            indices += featureIndex + i
            values += v
          }
        }
        inputColumnIndex += 1
        featureIndex += vec.size
      case null =>
        if (keepInvalid) {
          val length: Int = lengths(inputColumnIndex)
          Array.range(0, length).foreach { i =>
            indices += featureIndex + i
            values += Double.NaN
          }
          inputColumnIndex += 1
          featureIndex += length
        } else {
          throw new SparkException(
            s"""Encountered null while assembling a row with handleInvalid = "keep". Consider
               |removing nulls from dataset or using handleInvalid = "keep" or "skip"."""
              .stripMargin)
        }
      case o =>
        throw new SparkException(s"$o of type ${o.getClass.getName} is not supported.")
    }
    Vectors.sparse(featureIndex, indices.result(), values.result()).compressed
  }
}<|MERGE_RESOLUTION|>--- conflicted
+++ resolved
@@ -71,21 +71,12 @@
    */
   @Since("2.4.0")
   override val handleInvalid: Param[String] = new Param[String](this, "handleInvalid",
-<<<<<<< HEAD
-    """Param for how to handle invalid data (NULL values). Options are 'skip' (filter out rows with
-      |invalid data), 'error' (throw an error), or 'keep' (return relevant number of NaN in the
-      |output). Column lengths are taken from the size of ML Attribute Group, which can be set using
-      |`VectorSizeHint` in a pipeline before `VectorAssembler`. Column lengths can also be inferred
-      |from first rows of the data since it is safe to do so but only in case of 'error' or 'skip'.
-      |""".stripMargin.replaceAll("\n", " "),
-=======
     """Param for how to handle invalid data (NULL and NaN values). Options are 'skip' (filter out
       |rows with invalid data), 'error' (throw an error), or 'keep' (return relevant number of NaN
       |in the output). Column lengths are taken from the size of ML Attribute Group, which can be
       |set using `VectorSizeHint` in a pipeline before `VectorAssembler`. Column lengths can also
       |be inferred from first rows of the data since it is safe to do so but only in case of 'error'
       |or 'skip'.""".stripMargin.replaceAll("\n", " "),
->>>>>>> 73f28530
     ParamValidators.inArray(VectorAssembler.supportedHandleInvalids))
 
   setDefault(handleInvalid, VectorAssembler.ERROR_INVALID)
