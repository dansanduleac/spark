#
# Licensed to the Apache Software Foundation (ASF) under one or more
# contributor license agreements.  See the NOTICE file distributed with
# this work for additional information regarding copyright ownership.
# The ASF licenses this file to You under the Apache License, Version 2.0
# (the "License"); you may not use this file except in compliance with
# the License.  You may obtain a copy of the License at
#
#    http://www.apache.org/licenses/LICENSE-2.0
#
# Unless required by applicable law or agreed to in writing, software
# distributed under the License is distributed on an "AS IS" BASIS,
# WITHOUT WARRANTIES OR CONDITIONS OF ANY KIND, either express or implied.
# See the License for the specific language governing permissions and
# limitations under the License.
#

# mllib.R: Provides methods for MLlib integration

# Integration with R's standard functions.
# Most of MLlib's argorithms are provided in two flavours:
# - a specialization of the default R methods (glm). These methods try to respect
#   the inputs and the outputs of R's method to the largest extent, but some small differences
#   may exist.
# - a set of methods that reflect the arguments of the other languages supported by Spark. These
#   methods are prefixed with the `spark.` prefix: spark.glm, spark.kmeans, etc.

#' S4 class that represents a generalized linear model
#'
#' @param jobj a Java object reference to the backing Scala GeneralizedLinearRegressionWrapper
#' @export
#' @note GeneralizedLinearRegressionModel since 2.0.0
setClass("GeneralizedLinearRegressionModel", representation(jobj = "jobj"))

#' S4 class that represents a NaiveBayesModel
#'
#' @param jobj a Java object reference to the backing Scala NaiveBayesWrapper
#' @export
#' @note NaiveBayesModel since 2.0.0
setClass("NaiveBayesModel", representation(jobj = "jobj"))

#' S4 class that represents an LDAModel
#'
#' @param jobj a Java object reference to the backing Scala LDAWrapper
#' @export
#' @note LDAModel since 2.1.0
setClass("LDAModel", representation(jobj = "jobj"))

#' S4 class that represents a AFTSurvivalRegressionModel
#'
#' @param jobj a Java object reference to the backing Scala AFTSurvivalRegressionWrapper
#' @export
#' @note AFTSurvivalRegressionModel since 2.0.0
setClass("AFTSurvivalRegressionModel", representation(jobj = "jobj"))

#' S4 class that represents a KMeansModel
#'
#' @param jobj a Java object reference to the backing Scala KMeansModel
#' @export
#' @note KMeansModel since 2.0.0
setClass("KMeansModel", representation(jobj = "jobj"))

#' S4 class that represents a MultilayerPerceptronClassificationModel
#'
#' @param jobj a Java object reference to the backing Scala MultilayerPerceptronClassifierWrapper
#' @export
#' @note MultilayerPerceptronClassificationModel since 2.1.0
setClass("MultilayerPerceptronClassificationModel", representation(jobj = "jobj"))

#' S4 class that represents an IsotonicRegressionModel
#'
#' @param jobj a Java object reference to the backing Scala IsotonicRegressionModel
#' @export
#' @note IsotonicRegressionModel since 2.1.0
setClass("IsotonicRegressionModel", representation(jobj = "jobj"))

#' S4 class that represents a GaussianMixtureModel
#'
#' @param jobj a Java object reference to the backing Scala GaussianMixtureModel
#' @export
#' @note GaussianMixtureModel since 2.1.0
setClass("GaussianMixtureModel", representation(jobj = "jobj"))

#' S4 class that represents an ALSModel
#'
#' @param jobj a Java object reference to the backing Scala ALSWrapper
#' @export
#' @note ALSModel since 2.1.0
setClass("ALSModel", representation(jobj = "jobj"))

#' S4 class that represents an KSTest
#'
#' @param jobj a Java object reference to the backing Scala KSTestWrapper
#' @export
#' @note KSTest since 2.1.0
setClass("KSTest", representation(jobj = "jobj"))

#' S4 class that represents an LogisticRegressionModel
#'
#' @param jobj a Java object reference to the backing Scala LogisticRegressionModel
#' @export
#' @note LogisticRegressionModel since 2.1.0
setClass("LogisticRegressionModel", representation(jobj = "jobj"))

#' S4 class that represents a RandomForestRegressionModel
#'
#' @param jobj a Java object reference to the backing Scala RandomForestRegressionModel
#' @export
#' @note RandomForestRegressionModel since 2.1.0
setClass("RandomForestRegressionModel", representation(jobj = "jobj"))

#' S4 class that represents a RandomForestClassificationModel
#'
#' @param jobj a Java object reference to the backing Scala RandomForestClassificationModel
#' @export
#' @note RandomForestClassificationModel since 2.1.0
setClass("RandomForestClassificationModel", representation(jobj = "jobj"))

#' S4 class that represents a GBTRegressionModel
#'
#' @param jobj a Java object reference to the backing Scala GBTRegressionModel
#' @export
#' @note GBTRegressionModel since 2.1.0
setClass("GBTRegressionModel", representation(jobj = "jobj"))

#' S4 class that represents a GBTClassificationModel
#'
#' @param jobj a Java object reference to the backing Scala GBTClassificationModel
#' @export
#' @note GBTClassificationModel since 2.1.0
setClass("GBTClassificationModel", representation(jobj = "jobj"))

#' Saves the MLlib model to the input path
#'
#' Saves the MLlib model to the input path. For more information, see the specific
#' MLlib model below.
#' @rdname write.ml
#' @name write.ml
#' @export
#' @seealso \link{spark.glm}, \link{glm},
#' @seealso \link{spark.als}, \link{spark.gaussianMixture}, \link{spark.gbt}, \link{spark.isoreg},
#' @seealso \link{spark.kmeans},
#' @seealso \link{spark.lda}, \link{spark.logit}, \link{spark.mlp}, \link{spark.naiveBayes},
#' @seealso \link{spark.randomForest}, \link{spark.survreg},
#' @seealso \link{read.ml}
NULL

#' Makes predictions from a MLlib model
#'
#' Makes predictions from a MLlib model. For more information, see the specific
#' MLlib model below.
#' @rdname predict
#' @name predict
#' @export
#' @seealso \link{spark.glm}, \link{glm},
#' @seealso \link{spark.als}, \link{spark.gaussianMixture}, \link{spark.gbt}, \link{spark.isoreg},
#' @seealso \link{spark.kmeans},
#' @seealso \link{spark.logit}, \link{spark.mlp}, \link{spark.naiveBayes},
#' @seealso \link{spark.randomForest}, \link{spark.survreg}
NULL

write_internal <- function(object, path, overwrite = FALSE) {
  writer <- callJMethod(object@jobj, "write")
  if (overwrite) {
    writer <- callJMethod(writer, "overwrite")
  }
  invisible(callJMethod(writer, "save", path))
}

predict_internal <- function(object, newData) {
  dataFrame(callJMethod(object@jobj, "transform", newData@sdf))
}

#' Generalized Linear Models
#'
#' Fits generalized linear model against a Spark DataFrame.
#' Users can call \code{summary} to print a summary of the fitted model, \code{predict} to make
#' predictions on new data, and \code{write.ml}/\code{read.ml} to save/load fitted models.
#'
#' @param data a SparkDataFrame for training.
#' @param formula a symbolic description of the model to be fitted. Currently only a few formula
#'                operators are supported, including '~', '.', ':', '+', and '-'.
#' @param family a description of the error distribution and link function to be used in the model.
#'               This can be a character string naming a family function, a family function or
#'               the result of a call to a family function. Refer R family at
#'               \url{https://stat.ethz.ch/R-manual/R-devel/library/stats/html/family.html}.
#' @param tol positive convergence tolerance of iterations.
#' @param maxIter integer giving the maximal number of IRLS iterations.
#' @param weightCol the weight column name. If this is not set or \code{NULL}, we treat all instance
#'                  weights as 1.0.
#' @param regParam regularization parameter for L2 regularization.
#' @param ... additional arguments passed to the method.
#' @aliases spark.glm,SparkDataFrame,formula-method
#' @return \code{spark.glm} returns a fitted generalized linear model.
#' @rdname spark.glm
#' @name spark.glm
#' @export
#' @examples
#' \dontrun{
#' sparkR.session()
#' data(iris)
#' df <- createDataFrame(iris)
#' model <- spark.glm(df, Sepal_Length ~ Sepal_Width, family = "gaussian")
#' summary(model)
#'
#' # fitted values on training data
#' fitted <- predict(model, df)
#' head(select(fitted, "Sepal_Length", "prediction"))
#'
#' # save fitted model to input path
#' path <- "path/to/model"
#' write.ml(model, path)
#'
#' # can also read back the saved model and print
#' savedModel <- read.ml(path)
#' summary(savedModel)
#' }
#' @note spark.glm since 2.0.0
#' @seealso \link{glm}, \link{read.ml}
setMethod("spark.glm", signature(data = "SparkDataFrame", formula = "formula"),
          function(data, formula, family = gaussian, tol = 1e-6, maxIter = 25, weightCol = NULL,
                   regParam = 0.0) {
            if (is.character(family)) {
              family <- get(family, mode = "function", envir = parent.frame())
            }
            if (is.function(family)) {
              family <- family()
            }
            if (is.null(family$family)) {
              print(family)
              stop("'family' not recognized")
            }

            formula <- paste(deparse(formula), collapse = "")
            if (is.null(weightCol)) {
              weightCol <- ""
            }

            jobj <- callJStatic("org.apache.spark.ml.r.GeneralizedLinearRegressionWrapper",
                                "fit", formula, data@sdf, family$family, family$link,
                                tol, as.integer(maxIter), as.character(weightCol), regParam)
            new("GeneralizedLinearRegressionModel", jobj = jobj)
          })

#' Generalized Linear Models (R-compliant)
#'
#' Fits a generalized linear model, similarly to R's glm().
#' @param formula a symbolic description of the model to be fitted. Currently only a few formula
#'                operators are supported, including '~', '.', ':', '+', and '-'.
#' @param data a SparkDataFrame or R's glm data for training.
#' @param family a description of the error distribution and link function to be used in the model.
#'               This can be a character string naming a family function, a family function or
#'               the result of a call to a family function. Refer R family at
#'               \url{https://stat.ethz.ch/R-manual/R-devel/library/stats/html/family.html}.
#' @param weightCol the weight column name. If this is not set or \code{NULL}, we treat all instance
#'                  weights as 1.0.
#' @param epsilon positive convergence tolerance of iterations.
#' @param maxit integer giving the maximal number of IRLS iterations.
#' @return \code{glm} returns a fitted generalized linear model.
#' @rdname glm
#' @export
#' @examples
#' \dontrun{
#' sparkR.session()
#' data(iris)
#' df <- createDataFrame(iris)
#' model <- glm(Sepal_Length ~ Sepal_Width, df, family = "gaussian")
#' summary(model)
#' }
#' @note glm since 1.5.0
#' @seealso \link{spark.glm}
setMethod("glm", signature(formula = "formula", family = "ANY", data = "SparkDataFrame"),
          function(formula, family = gaussian, data, epsilon = 1e-6, maxit = 25, weightCol = NULL) {
            spark.glm(data, formula, family, tol = epsilon, maxIter = maxit, weightCol = weightCol)
          })

#  Returns the summary of a model produced by glm() or spark.glm(), similarly to R's summary().

#' @param object a fitted generalized linear model.
<<<<<<< HEAD
#' @return \code{summary} returns a summary object of the fitted model, a list of components
#'         including at least the coefficients matrix (which includes coefficients, standard error
#'         of coefficients, t value and p value), null/residual deviance, null/residual degrees of
#'         freedom, AIC and number of iterations IRLS takes. If there are collinear columns
#'         in you data, the coefficients matrix only provides coefficients.
#'
=======
#' @return \code{summary} returns summary information of the fitted model, which is a list.
#'         The list of components includes at least the \code{coefficients} (coefficients matrix, which includes
#'         coefficients, standard error of coefficients, t value and p value),
#'         \code{null.deviance} (null/residual degrees of freedom), \code{aic} (AIC)
#'         and \code{iter} (number of iterations IRLS takes). If there are collinear columns in the data,
#'         the coefficients matrix only provides coefficients.
>>>>>>> 3e307b49
#' @rdname spark.glm
#' @export
#' @note summary(GeneralizedLinearRegressionModel) since 2.0.0
setMethod("summary", signature(object = "GeneralizedLinearRegressionModel"),
          function(object) {
            jobj <- object@jobj
            is.loaded <- callJMethod(jobj, "isLoaded")
            features <- callJMethod(jobj, "rFeatures")
            coefficients <- callJMethod(jobj, "rCoefficients")
            dispersion <- callJMethod(jobj, "rDispersion")
            null.deviance <- callJMethod(jobj, "rNullDeviance")
            deviance <- callJMethod(jobj, "rDeviance")
            df.null <- callJMethod(jobj, "rResidualDegreeOfFreedomNull")
            df.residual <- callJMethod(jobj, "rResidualDegreeOfFreedom")
            aic <- callJMethod(jobj, "rAic")
            iter <- callJMethod(jobj, "rNumIterations")
            family <- callJMethod(jobj, "rFamily")
            deviance.resid <- if (is.loaded) {
              NULL
            } else {
              dataFrame(callJMethod(jobj, "rDevianceResiduals"))
            }
            # If the underlying WeightedLeastSquares using "normal" solver, we can provide
            # coefficients, standard error of coefficients, t value and p value. Otherwise,
            # it will be fitted by local "l-bfgs", we can only provide coefficients.
            if (length(features) == length(coefficients)) {
              coefficients <- matrix(coefficients, ncol = 1)
              colnames(coefficients) <- c("Estimate")
              rownames(coefficients) <- unlist(features)
            } else {
              coefficients <- matrix(coefficients, ncol = 4)
              colnames(coefficients) <- c("Estimate", "Std. Error", "t value", "Pr(>|t|)")
              rownames(coefficients) <- unlist(features)
            }
            ans <- list(deviance.resid = deviance.resid, coefficients = coefficients,
                        dispersion = dispersion, null.deviance = null.deviance,
                        deviance = deviance, df.null = df.null, df.residual = df.residual,
                        aic = aic, iter = iter, family = family, is.loaded = is.loaded)
            class(ans) <- "summary.GeneralizedLinearRegressionModel"
            ans
          })

#  Prints the summary of GeneralizedLinearRegressionModel

#' @rdname spark.glm
#' @param x summary object of fitted generalized linear model returned by \code{summary} function.
#' @export
#' @note print.summary.GeneralizedLinearRegressionModel since 2.0.0
print.summary.GeneralizedLinearRegressionModel <- function(x, ...) {
  if (x$is.loaded) {
    cat("\nSaved-loaded model does not support output 'Deviance Residuals'.\n")
  } else {
    x$deviance.resid <- setNames(unlist(approxQuantile(x$deviance.resid, "devianceResiduals",
    c(0.0, 0.25, 0.5, 0.75, 1.0), 0.01)), c("Min", "1Q", "Median", "3Q", "Max"))
    x$deviance.resid <- zapsmall(x$deviance.resid, 5L)
    cat("\nDeviance Residuals: \n")
    cat("(Note: These are approximate quantiles with relative error <= 0.01)\n")
    print.default(x$deviance.resid, digits = 5L, na.print = "", print.gap = 2L)
  }

  cat("\nCoefficients:\n")
  print.default(x$coefficients, digits = 5L, na.print = "", print.gap = 2L)

  cat("\n(Dispersion parameter for ", x$family, " family taken to be ", format(x$dispersion),
    ")\n\n", apply(cbind(paste(format(c("Null", "Residual"), justify = "right"), "deviance:"),
    format(unlist(x[c("null.deviance", "deviance")]), digits = 5L),
    " on", format(unlist(x[c("df.null", "df.residual")])), " degrees of freedom\n"),
    1L, paste, collapse = " "), sep = "")
  cat("AIC: ", format(x$aic, digits = 4L), "\n\n",
    "Number of Fisher Scoring iterations: ", x$iter, "\n\n", sep = "")
  invisible(x)
  }

#  Makes predictions from a generalized linear model produced by glm() or spark.glm(),
#  similarly to R's predict().

#' @param newData a SparkDataFrame for testing.
#' @return \code{predict} returns a SparkDataFrame containing predicted labels in a column named
#'         "prediction".
#' @rdname spark.glm
#' @export
#' @note predict(GeneralizedLinearRegressionModel) since 1.5.0
setMethod("predict", signature(object = "GeneralizedLinearRegressionModel"),
          function(object, newData) {
            predict_internal(object, newData)
          })

# Makes predictions from a naive Bayes model or a model produced by spark.naiveBayes(),
# similarly to R package e1071's predict.

#' @param newData a SparkDataFrame for testing.
#' @return \code{predict} returns a SparkDataFrame containing predicted labeled in a column named
#' "prediction".
#' @rdname spark.naiveBayes
#' @export
#' @note predict(NaiveBayesModel) since 2.0.0
setMethod("predict", signature(object = "NaiveBayesModel"),
          function(object, newData) {
            predict_internal(object, newData)
          })

# Returns the summary of a naive Bayes model produced by \code{spark.naiveBayes}

#' @param object a naive Bayes model fitted by \code{spark.naiveBayes}.
#' @return \code{summary} returns summary information of the fitted model, which is a list.
#'         The list includes \code{apriori} (the label distribution) and
#'         \code{tables} (conditional probabilities given the target label).
#' @rdname spark.naiveBayes
#' @export
#' @note summary(NaiveBayesModel) since 2.0.0
setMethod("summary", signature(object = "NaiveBayesModel"),
          function(object) {
            jobj <- object@jobj
            features <- callJMethod(jobj, "features")
            labels <- callJMethod(jobj, "labels")
            apriori <- callJMethod(jobj, "apriori")
            apriori <- t(as.matrix(unlist(apriori)))
            colnames(apriori) <- unlist(labels)
            tables <- callJMethod(jobj, "tables")
            tables <- matrix(tables, nrow = length(labels))
            rownames(tables) <- unlist(labels)
            colnames(tables) <- unlist(features)
            list(apriori = apriori, tables = tables)
          })

# Returns posterior probabilities from a Latent Dirichlet Allocation model produced by spark.lda()

#' @param newData A SparkDataFrame for testing.
#' @return \code{spark.posterior} returns a SparkDataFrame containing posterior probabilities
#'         vectors named "topicDistribution".
#' @rdname spark.lda
#' @aliases spark.posterior,LDAModel,SparkDataFrame-method
#' @export
#' @note spark.posterior(LDAModel) since 2.1.0
setMethod("spark.posterior", signature(object = "LDAModel", newData = "SparkDataFrame"),
          function(object, newData) {
            predict_internal(object, newData)
          })

# Returns the summary of a Latent Dirichlet Allocation model produced by \code{spark.lda}

#' @param object A Latent Dirichlet Allocation model fitted by \code{spark.lda}.
#' @param maxTermsPerTopic Maximum number of terms to collect for each topic. Default value of 10.
#' @return \code{summary} returns summary information of the fitted model, which is a list.
#'         The list includes
#'         \item{\code{docConcentration}}{concentration parameter commonly named \code{alpha} for
#'               the prior placed on documents distributions over topics \code{theta}}
#'         \item{\code{topicConcentration}}{concentration parameter commonly named \code{beta} or
#'               \code{eta} for the prior placed on topic distributions over terms}
#'         \item{\code{logLikelihood}}{log likelihood of the entire corpus}
#'         \item{\code{logPerplexity}}{log perplexity}
#'         \item{\code{isDistributed}}{TRUE for distributed model while FALSE for local model}
#'         \item{\code{vocabSize}}{number of terms in the corpus}
#'         \item{\code{topics}}{top 10 terms and their weights of all topics}
#'         \item{\code{vocabulary}}{whole terms of the training corpus, NULL if libsvm format file
#'               used as training set}
#' @rdname spark.lda
#' @aliases summary,LDAModel-method
#' @export
#' @note summary(LDAModel) since 2.1.0
setMethod("summary", signature(object = "LDAModel"),
          function(object, maxTermsPerTopic) {
            maxTermsPerTopic <- as.integer(ifelse(missing(maxTermsPerTopic), 10, maxTermsPerTopic))
            jobj <- object@jobj
            docConcentration <- callJMethod(jobj, "docConcentration")
            topicConcentration <- callJMethod(jobj, "topicConcentration")
            logLikelihood <- callJMethod(jobj, "logLikelihood")
            logPerplexity <- callJMethod(jobj, "logPerplexity")
            isDistributed <- callJMethod(jobj, "isDistributed")
            vocabSize <- callJMethod(jobj, "vocabSize")
            topics <- dataFrame(callJMethod(jobj, "topics", maxTermsPerTopic))
            vocabulary <- callJMethod(jobj, "vocabulary")
            list(docConcentration = unlist(docConcentration),
                 topicConcentration = topicConcentration,
                 logLikelihood = logLikelihood, logPerplexity = logPerplexity,
                 isDistributed = isDistributed, vocabSize = vocabSize,
                 topics = topics, vocabulary = unlist(vocabulary))
          })

# Returns the log perplexity of a Latent Dirichlet Allocation model produced by \code{spark.lda}

#' @return \code{spark.perplexity} returns the log perplexity of given SparkDataFrame, or the log
#'         perplexity of the training data if missing argument "data".
#' @rdname spark.lda
#' @aliases spark.perplexity,LDAModel-method
#' @export
#' @note spark.perplexity(LDAModel) since 2.1.0
setMethod("spark.perplexity", signature(object = "LDAModel", data = "SparkDataFrame"),
          function(object, data) {
            ifelse(missing(data), callJMethod(object@jobj, "logPerplexity"),
                   callJMethod(object@jobj, "computeLogPerplexity", data@sdf))
         })

# Saves the Latent Dirichlet Allocation model to the input path.

#' @param path The directory where the model is saved.
#' @param overwrite Overwrites or not if the output path already exists. Default is FALSE
#'                  which means throw exception if the output path exists.
#'
#' @rdname spark.lda
#' @aliases write.ml,LDAModel,character-method
#' @export
#' @seealso \link{read.ml}
#' @note write.ml(LDAModel, character) since 2.1.0
setMethod("write.ml", signature(object = "LDAModel", path = "character"),
          function(object, path, overwrite = FALSE) {
            write_internal(object, path, overwrite)
          })

#' Isotonic Regression Model
#'
#' Fits an Isotonic Regression model against a Spark DataFrame, similarly to R's isoreg().
#' Users can print, make predictions on the produced model and save the model to the input path.
#'
#' @param data SparkDataFrame for training.
#' @param formula A symbolic description of the model to be fitted. Currently only a few formula
#'                operators are supported, including '~', '.', ':', '+', and '-'.
#' @param isotonic Whether the output sequence should be isotonic/increasing (TRUE) or
#'                 antitonic/decreasing (FALSE).
#' @param featureIndex The index of the feature if \code{featuresCol} is a vector column
#'                     (default: 0), no effect otherwise.
#' @param weightCol The weight column name.
#' @param ... additional arguments passed to the method.
#' @return \code{spark.isoreg} returns a fitted Isotonic Regression model.
#' @rdname spark.isoreg
#' @aliases spark.isoreg,SparkDataFrame,formula-method
#' @name spark.isoreg
#' @export
#' @examples
#' \dontrun{
#' sparkR.session()
#' data <- list(list(7.0, 0.0), list(5.0, 1.0), list(3.0, 2.0),
#'         list(5.0, 3.0), list(1.0, 4.0))
#' df <- createDataFrame(data, c("label", "feature"))
#' model <- spark.isoreg(df, label ~ feature, isotonic = FALSE)
#' # return model boundaries and prediction as lists
#' result <- summary(model, df)
#' # prediction based on fitted model
#' predict_data <- list(list(-2.0), list(-1.0), list(0.5),
#'                 list(0.75), list(1.0), list(2.0), list(9.0))
#' predict_df <- createDataFrame(predict_data, c("feature"))
#' # get prediction column
#' predict_result <- collect(select(predict(model, predict_df), "prediction"))
#'
#' # save fitted model to input path
#' path <- "path/to/model"
#' write.ml(model, path)
#'
#' # can also read back the saved model and print
#' savedModel <- read.ml(path)
#' summary(savedModel)
#' }
#' @note spark.isoreg since 2.1.0
setMethod("spark.isoreg", signature(data = "SparkDataFrame", formula = "formula"),
          function(data, formula, isotonic = TRUE, featureIndex = 0, weightCol = NULL) {
            formula <- paste(deparse(formula), collapse = "")

            if (is.null(weightCol)) {
              weightCol <- ""
            }

            jobj <- callJStatic("org.apache.spark.ml.r.IsotonicRegressionWrapper", "fit",
                                data@sdf, formula, as.logical(isotonic), as.integer(featureIndex),
                                as.character(weightCol))
            new("IsotonicRegressionModel", jobj = jobj)
          })

#  Predicted values based on an isotonicRegression model

#' @param object a fitted IsotonicRegressionModel.
#' @param newData SparkDataFrame for testing.
#' @return \code{predict} returns a SparkDataFrame containing predicted values.
#' @rdname spark.isoreg
#' @aliases predict,IsotonicRegressionModel,SparkDataFrame-method
#' @export
#' @note predict(IsotonicRegressionModel) since 2.1.0
setMethod("predict", signature(object = "IsotonicRegressionModel"),
          function(object, newData) {
            predict_internal(object, newData)
          })

#  Get the summary of an IsotonicRegressionModel model

#' @return \code{summary} returns summary information of the fitted model, which is a list.
#'         The list includes model's \code{boundaries} (boundaries in increasing order)
#'         and \code{predictions} (predictions associated with the boundaries at the same index).
#' @rdname spark.isoreg
#' @aliases summary,IsotonicRegressionModel-method
#' @export
#' @note summary(IsotonicRegressionModel) since 2.1.0
setMethod("summary", signature(object = "IsotonicRegressionModel"),
          function(object) {
            jobj <- object@jobj
            boundaries <- callJMethod(jobj, "boundaries")
            predictions <- callJMethod(jobj, "predictions")
            list(boundaries = boundaries, predictions = predictions)
          })

#' K-Means Clustering Model
#'
#' Fits a k-means clustering model against a Spark DataFrame, similarly to R's kmeans().
#' Users can call \code{summary} to print a summary of the fitted model, \code{predict} to make
#' predictions on new data, and \code{write.ml}/\code{read.ml} to save/load fitted models.
#'
#' @param data a SparkDataFrame for training.
#' @param formula a symbolic description of the model to be fitted. Currently only a few formula
#'                operators are supported, including '~', '.', ':', '+', and '-'.
#'                Note that the response variable of formula is empty in spark.kmeans.
#' @param k number of centers.
#' @param maxIter maximum iteration number.
#' @param initMode the initialization algorithm choosen to fit the model.
#' @param ... additional argument(s) passed to the method.
#' @return \code{spark.kmeans} returns a fitted k-means model.
#' @rdname spark.kmeans
#' @aliases spark.kmeans,SparkDataFrame,formula-method
#' @name spark.kmeans
#' @export
#' @examples
#' \dontrun{
#' sparkR.session()
#' data(iris)
#' df <- createDataFrame(iris)
#' model <- spark.kmeans(df, Sepal_Length ~ Sepal_Width, k = 4, initMode = "random")
#' summary(model)
#'
#' # fitted values on training data
#' fitted <- predict(model, df)
#' head(select(fitted, "Sepal_Length", "prediction"))
#'
#' # save fitted model to input path
#' path <- "path/to/model"
#' write.ml(model, path)
#'
#' # can also read back the saved model and print
#' savedModel <- read.ml(path)
#' summary(savedModel)
#' }
#' @note spark.kmeans since 2.0.0
#' @seealso \link{predict}, \link{read.ml}, \link{write.ml}
setMethod("spark.kmeans", signature(data = "SparkDataFrame", formula = "formula"),
          function(data, formula, k = 2, maxIter = 20, initMode = c("k-means||", "random")) {
            formula <- paste(deparse(formula), collapse = "")
            initMode <- match.arg(initMode)
            jobj <- callJStatic("org.apache.spark.ml.r.KMeansWrapper", "fit", data@sdf, formula,
                                as.integer(k), as.integer(maxIter), initMode)
            new("KMeansModel", jobj = jobj)
          })

#' Get fitted result from a k-means model
#'
#' Get fitted result from a k-means model, similarly to R's fitted().
#' Note: A saved-loaded model does not support this method.
#'
#' @param object a fitted k-means model.
#' @param method type of fitted results, \code{"centers"} for cluster centers
#'        or \code{"classes"} for assigned classes.
#' @param ... additional argument(s) passed to the method.
#' @return \code{fitted} returns a SparkDataFrame containing fitted values.
#' @rdname fitted
#' @export
#' @examples
#' \dontrun{
#' model <- spark.kmeans(trainingData, ~ ., 2)
#' fitted.model <- fitted(model)
#' showDF(fitted.model)
#'}
#' @note fitted since 2.0.0
setMethod("fitted", signature(object = "KMeansModel"),
          function(object, method = c("centers", "classes")) {
            method <- match.arg(method)
            jobj <- object@jobj
            is.loaded <- callJMethod(jobj, "isLoaded")
            if (is.loaded) {
              stop("Saved-loaded k-means model does not support 'fitted' method")
            } else {
              dataFrame(callJMethod(jobj, "fitted", method))
            }
          })

#  Get the summary of a k-means model

#' @param object a fitted k-means model.
#' @return \code{summary} returns summary information of the fitted model, which is a list.
#'         The list includes the model's \code{k} (number of cluster centers),
#'         \code{coefficients} (model cluster centers),
#'         \code{size} (number of data points in each cluster), and \code{cluster}
#'         (cluster centers of the transformed data).
#' @rdname spark.kmeans
#' @export
#' @note summary(KMeansModel) since 2.0.0
setMethod("summary", signature(object = "KMeansModel"),
          function(object) {
            jobj <- object@jobj
            is.loaded <- callJMethod(jobj, "isLoaded")
            features <- callJMethod(jobj, "features")
            coefficients <- callJMethod(jobj, "coefficients")
            k <- callJMethod(jobj, "k")
            size <- callJMethod(jobj, "size")
            coefficients <- t(matrix(coefficients, ncol = k))
            colnames(coefficients) <- unlist(features)
            rownames(coefficients) <- 1:k
            cluster <- if (is.loaded) {
              NULL
            } else {
              dataFrame(callJMethod(jobj, "cluster"))
            }
            list(k = k, coefficients = coefficients, size = size,
                 cluster = cluster, is.loaded = is.loaded)
          })

#  Predicted values based on a k-means model

#' @param newData a SparkDataFrame for testing.
#' @return \code{predict} returns the predicted values based on a k-means model.
#' @rdname spark.kmeans
#' @export
#' @note predict(KMeansModel) since 2.0.0
setMethod("predict", signature(object = "KMeansModel"),
          function(object, newData) {
            predict_internal(object, newData)
          })

#' Logistic Regression Model
#'
#' Fits an logistic regression model against a Spark DataFrame. It supports "binomial": Binary logistic regression
#' with pivoting; "multinomial": Multinomial logistic (softmax) regression without pivoting, similar to glmnet.
#' Users can print, make predictions on the produced model and save the model to the input path.
#'
#' @param data SparkDataFrame for training.
#' @param formula A symbolic description of the model to be fitted. Currently only a few formula
#'                operators are supported, including '~', '.', ':', '+', and '-'.
#' @param regParam the regularization parameter.
#' @param elasticNetParam the ElasticNet mixing parameter. For alpha = 0.0, the penalty is an L2 penalty.
#'                        For alpha = 1.0, it is an L1 penalty. For 0.0 < alpha < 1.0, the penalty is a combination
#'                        of L1 and L2. Default is 0.0 which is an L2 penalty.
#' @param maxIter maximum iteration number.
#' @param tol convergence tolerance of iterations.
#' @param family the name of family which is a description of the label distribution to be used in the model.
#'               Supported options:
#'                 \itemize{
#'                   \item{"auto": Automatically select the family based on the number of classes:
#'                           If number of classes == 1 || number of classes == 2, set to "binomial".
#'                           Else, set to "multinomial".}
#'                   \item{"binomial": Binary logistic regression with pivoting.}
#'                   \item{"multinomial": Multinomial logistic (softmax) regression without pivoting.}
#'                 }
#' @param standardization whether to standardize the training features before fitting the model. The coefficients
#'                        of models will be always returned on the original scale, so it will be transparent for
#'                        users. Note that with/without standardization, the models should be always converged
#'                        to the same solution when no regularization is applied. Default is TRUE, same as glmnet.
#' @param thresholds in binary classification, in range [0, 1]. If the estimated probability of class label 1
#'                  is > threshold, then predict 1, else 0. A high threshold encourages the model to predict 0
#'                  more often; a low threshold encourages the model to predict 1 more often. Note: Setting this with
#'                  threshold p is equivalent to setting thresholds c(1-p, p). In multiclass (or binary) classification to adjust the probability of
#'                  predicting each class. Array must have length equal to the number of classes, with values > 0,
#'                  excepting that at most one value may be 0. The class with largest value p/t is predicted, where p
#'                  is the original probability of that class and t is the class's threshold.
#' @param weightCol The weight column name.
#' @param ... additional arguments passed to the method.
#' @return \code{spark.logit} returns a fitted logistic regression model.
#' @rdname spark.logit
#' @aliases spark.logit,SparkDataFrame,formula-method
#' @name spark.logit
#' @export
#' @examples
#' \dontrun{
#' sparkR.session()
#' # binary logistic regression
<<<<<<< HEAD
#' label <- c(0.0, 0.0, 0.0, 1.0, 1.0)
#' features <- c(1.1419053, 0.9194079, -0.9498666, -1.1069903, 0.2809776)
#' binary_data <- as.data.frame(cbind(label, features))
#' binary_df <- createDataFrame(binary_data)
#' blr_model <- spark.logit(binary_df, label ~ features, thresholds = 1.0)
#' blr_predict <- collect(select(predict(blr_model, binary_df), "prediction"))
#'
#' # summary of binary logistic regression
#' blr_summary <- summary(blr_model)
#' blr_fmeasure <- collect(select(blr_summary$fMeasureByThreshold, "threshold", "F-Measure"))
=======
#' df <- createDataFrame(iris)
#' training <- df[df$Species %in% c("versicolor", "virginica"), ]
#' model <- spark.logit(training, Species ~ ., regParam = 0.5)
#' summary <- summary(model)
#'
#' # fitted values on training data
#' fitted <- predict(model, training)
#'
>>>>>>> 3e307b49
#' # save fitted model to input path
#' path <- "path/to/model"
#' write.ml(model, path)
#'
#' # can also read back the saved model and predict
#' # Note that summary deos not work on loaded model
#' savedModel <- read.ml(path)
#' summary(savedModel)
#'
#' # multinomial logistic regression
#'
#' df <- createDataFrame(iris)
#' model <- spark.logit(df, Species ~ ., regParam = 0.5)
#' summary <- summary(model)
#'
#' }
#' @note spark.logit since 2.1.0
setMethod("spark.logit", signature(data = "SparkDataFrame", formula = "formula"),
          function(data, formula, regParam = 0.0, elasticNetParam = 0.0, maxIter = 100,
                   tol = 1E-6, family = "auto", standardization = TRUE,
<<<<<<< HEAD
                   thresholds = 0.5, weightCol = NULL, aggregationDepth = 2,
                   probabilityCol = "probability") {
=======
                   thresholds = 0.5, weightCol = NULL) {
>>>>>>> 3e307b49
            formula <- paste(deparse(formula), collapse = "")

            if (is.null(weightCol)) {
              weightCol <- ""
            }

            jobj <- callJStatic("org.apache.spark.ml.r.LogisticRegressionWrapper", "fit",
                                data@sdf, formula, as.numeric(regParam),
                                as.numeric(elasticNetParam), as.integer(maxIter),
                                as.numeric(tol), as.character(family),
                                as.logical(standardization), as.array(thresholds),
<<<<<<< HEAD
                                as.character(weightCol), as.integer(aggregationDepth),
                                as.character(probabilityCol))
=======
                                as.character(weightCol))
>>>>>>> 3e307b49
            new("LogisticRegressionModel", jobj = jobj)
          })

#  Predicted values based on an LogisticRegressionModel model

#' @param newData a SparkDataFrame for testing.
#' @return \code{predict} returns the predicted values based on an LogisticRegressionModel.
#' @rdname spark.logit
#' @aliases predict,LogisticRegressionModel,SparkDataFrame-method
#' @export
#' @note predict(LogisticRegressionModel) since 2.1.0
setMethod("predict", signature(object = "LogisticRegressionModel"),
          function(object, newData) {
            predict_internal(object, newData)
          })

#  Get the summary of an LogisticRegressionModel

#' @param object an LogisticRegressionModel fitted by \code{spark.logit}.
#' @return \code{summary} returns summary information of the fitted model, which is a list.
#'         The list includes \code{coefficients} (coefficients matrix of the fitted model).
#' @rdname spark.logit
#' @aliases summary,LogisticRegressionModel-method
#' @export
#' @note summary(LogisticRegressionModel) since 2.1.0
setMethod("summary", signature(object = "LogisticRegressionModel"),
          function(object) {
            jobj <- object@jobj
            features <- callJMethod(jobj, "rFeatures")
            labels <- callJMethod(jobj, "labels")
            coefficients <- callJMethod(jobj, "rCoefficients")
            nCol <- length(coefficients) / length(features)
            coefficients <- matrix(coefficients, ncol = nCol)
            # If nCol == 1, means this is a binomial logistic regression model with pivoting.
            # Otherwise, it's a multinomial logistic regression model without pivoting.
            if (nCol == 1) {
              colnames(coefficients) <- c("Estimate")
            } else {
              colnames(coefficients) <- unlist(labels)
            }
            rownames(coefficients) <- unlist(features)

            list(coefficients = coefficients)
          })

#' Multilayer Perceptron Classification Model
#'
#' \code{spark.mlp} fits a multi-layer perceptron neural network model against a SparkDataFrame.
#' Users can call \code{summary} to print a summary of the fitted model, \code{predict} to make
#' predictions on new data, and \code{write.ml}/\code{read.ml} to save/load fitted models.
#' Only categorical data is supported.
#' For more details, see
#' \href{http://spark.apache.org/docs/latest/ml-classification-regression.html}{
#'   Multilayer Perceptron}
#'
#' @param data a \code{SparkDataFrame} of observations and labels for model fitting.
#' @param formula a symbolic description of the model to be fitted. Currently only a few formula
#'                operators are supported, including '~', '.', ':', '+', and '-'.
#' @param blockSize blockSize parameter.
#' @param layers integer vector containing the number of nodes for each layer.
#' @param solver solver parameter, supported options: "gd" (minibatch gradient descent) or "l-bfgs".
#' @param maxIter maximum iteration number.
#' @param tol convergence tolerance of iterations.
#' @param stepSize stepSize parameter.
#' @param seed seed parameter for weights initialization.
#' @param initialWeights initialWeights parameter for weights initialization, it should be a
#' numeric vector.
#' @param ... additional arguments passed to the method.
#' @return \code{spark.mlp} returns a fitted Multilayer Perceptron Classification Model.
#' @rdname spark.mlp
#' @aliases spark.mlp,SparkDataFrame,formula-method
#' @name spark.mlp
#' @seealso \link{read.ml}
#' @export
#' @examples
#' \dontrun{
#' df <- read.df("data/mllib/sample_multiclass_classification_data.txt", source = "libsvm")
#'
#' # fit a Multilayer Perceptron Classification Model
#' model <- spark.mlp(df, label ~ features, blockSize = 128, layers = c(4, 3), solver = "l-bfgs",
#'                    maxIter = 100, tol = 0.5, stepSize = 1, seed = 1,
#'                    initialWeights = c(0, 0, 0, 0, 0, 5, 5, 5, 5, 5, 9, 9, 9, 9, 9))
#'
#' # get the summary of the model
#' summary(model)
#'
#' # make predictions
#' predictions <- predict(model, df)
#'
#' # save and load the model
#' path <- "path/to/model"
#' write.ml(model, path)
#' savedModel <- read.ml(path)
#' summary(savedModel)
#' }
#' @note spark.mlp since 2.1.0
setMethod("spark.mlp", signature(data = "SparkDataFrame", formula = "formula"),
          function(data, formula, layers, blockSize = 128, solver = "l-bfgs", maxIter = 100,
                   tol = 1E-6, stepSize = 0.03, seed = NULL, initialWeights = NULL) {
            formula <- paste(deparse(formula), collapse = "")
            if (is.null(layers)) {
              stop ("layers must be a integer vector with length > 1.")
            }
            layers <- as.integer(na.omit(layers))
            if (length(layers) <= 1) {
              stop ("layers must be a integer vector with length > 1.")
            }
            if (!is.null(seed)) {
              seed <- as.character(as.integer(seed))
            }
            if (!is.null(initialWeights)) {
              initialWeights <- as.array(as.numeric(na.omit(initialWeights)))
            }
            jobj <- callJStatic("org.apache.spark.ml.r.MultilayerPerceptronClassifierWrapper",
                                "fit", data@sdf, formula, as.integer(blockSize), as.array(layers),
                                as.character(solver), as.integer(maxIter), as.numeric(tol),
                                as.numeric(stepSize), seed, initialWeights)
            new("MultilayerPerceptronClassificationModel", jobj = jobj)
          })

# Makes predictions from a model produced by spark.mlp().

#' @param newData a SparkDataFrame for testing.
#' @return \code{predict} returns a SparkDataFrame containing predicted labeled in a column named
#' "prediction".
#' @rdname spark.mlp
#' @aliases predict,MultilayerPerceptronClassificationModel-method
#' @export
#' @note predict(MultilayerPerceptronClassificationModel) since 2.1.0
setMethod("predict", signature(object = "MultilayerPerceptronClassificationModel"),
          function(object, newData) {
            predict_internal(object, newData)
          })

# Returns the summary of a Multilayer Perceptron Classification Model produced by \code{spark.mlp}

#' @param object a Multilayer Perceptron Classification Model fitted by \code{spark.mlp}
#' @return \code{summary} returns summary information of the fitted model, which is a list.
#'         The list includes \code{numOfInputs} (number of inputs), \code{numOfOutputs}
#'         (number of outputs), \code{layers} (array of layer sizes including input
#'         and output layers), and \code{weights} (the weights of layers).
#'         For \code{weights}, it is a numeric vector with length equal to the expected
#'         given the architecture (i.e., for 8-10-2 network, 112 connection weights).
#' @rdname spark.mlp
#' @export
#' @aliases summary,MultilayerPerceptronClassificationModel-method
#' @note summary(MultilayerPerceptronClassificationModel) since 2.1.0
setMethod("summary", signature(object = "MultilayerPerceptronClassificationModel"),
          function(object) {
            jobj <- object@jobj
            layers <- unlist(callJMethod(jobj, "layers"))
            numOfInputs <- head(layers, n = 1)
            numOfOutputs <- tail(layers, n = 1)
            weights <- callJMethod(jobj, "weights")
            list(numOfInputs = numOfInputs, numOfOutputs = numOfOutputs,
                 layers = layers, weights = weights)
          })

#' Naive Bayes Models
#'
#' \code{spark.naiveBayes} fits a Bernoulli naive Bayes model against a SparkDataFrame.
#' Users can call \code{summary} to print a summary of the fitted model, \code{predict} to make
#' predictions on new data, and \code{write.ml}/\code{read.ml} to save/load fitted models.
#' Only categorical data is supported.
#'
#' @param data a \code{SparkDataFrame} of observations and labels for model fitting.
#' @param formula a symbolic description of the model to be fitted. Currently only a few formula
#'               operators are supported, including '~', '.', ':', '+', and '-'.
#' @param smoothing smoothing parameter.
#' @param ... additional argument(s) passed to the method. Currently only \code{smoothing}.
#' @return \code{spark.naiveBayes} returns a fitted naive Bayes model.
#' @rdname spark.naiveBayes
#' @aliases spark.naiveBayes,SparkDataFrame,formula-method
#' @name spark.naiveBayes
#' @seealso e1071: \url{https://cran.r-project.org/package=e1071}
#' @export
#' @examples
#' \dontrun{
#' data <- as.data.frame(UCBAdmissions)
#' df <- createDataFrame(data)
#'
#' # fit a Bernoulli naive Bayes model
#' model <- spark.naiveBayes(df, Admit ~ Gender + Dept, smoothing = 0)
#'
#' # get the summary of the model
#' summary(model)
#'
#' # make predictions
#' predictions <- predict(model, df)
#'
#' # save and load the model
#' path <- "path/to/model"
#' write.ml(model, path)
#' savedModel <- read.ml(path)
#' summary(savedModel)
#' }
#' @note spark.naiveBayes since 2.0.0
setMethod("spark.naiveBayes", signature(data = "SparkDataFrame", formula = "formula"),
          function(data, formula, smoothing = 1.0) {
            formula <- paste(deparse(formula), collapse = "")
            jobj <- callJStatic("org.apache.spark.ml.r.NaiveBayesWrapper", "fit",
            formula, data@sdf, smoothing)
            new("NaiveBayesModel", jobj = jobj)
          })

# Saves the Bernoulli naive Bayes model to the input path.

#' @param path the directory where the model is saved.
#' @param overwrite overwrites or not if the output path already exists. Default is FALSE
#'                  which means throw exception if the output path exists.
#'
#' @rdname spark.naiveBayes
#' @export
#' @seealso \link{write.ml}
#' @note write.ml(NaiveBayesModel, character) since 2.0.0
setMethod("write.ml", signature(object = "NaiveBayesModel", path = "character"),
          function(object, path, overwrite = FALSE) {
            write_internal(object, path, overwrite)
          })

# Saves the AFT survival regression model to the input path.

#' @param path the directory where the model is saved.
#' @param overwrite overwrites or not if the output path already exists. Default is FALSE
#'                  which means throw exception if the output path exists.
#' @rdname spark.survreg
#' @export
#' @note write.ml(AFTSurvivalRegressionModel, character) since 2.0.0
#' @seealso \link{write.ml}
setMethod("write.ml", signature(object = "AFTSurvivalRegressionModel", path = "character"),
          function(object, path, overwrite = FALSE) {
            write_internal(object, path, overwrite)
          })

#  Saves the generalized linear model to the input path.

#' @param path the directory where the model is saved.
#' @param overwrite overwrites or not if the output path already exists. Default is FALSE
#'                  which means throw exception if the output path exists.
#'
#' @rdname spark.glm
#' @export
#' @note write.ml(GeneralizedLinearRegressionModel, character) since 2.0.0
setMethod("write.ml", signature(object = "GeneralizedLinearRegressionModel", path = "character"),
          function(object, path, overwrite = FALSE) {
            write_internal(object, path, overwrite)
          })

#  Save fitted MLlib model to the input path

#' @param path the directory where the model is saved.
#' @param overwrite overwrites or not if the output path already exists. Default is FALSE
#'                  which means throw exception if the output path exists.
#'
#' @rdname spark.kmeans
#' @export
#' @note write.ml(KMeansModel, character) since 2.0.0
setMethod("write.ml", signature(object = "KMeansModel", path = "character"),
          function(object, path, overwrite = FALSE) {
            write_internal(object, path, overwrite)
          })

# Saves the Multilayer Perceptron Classification Model to the input path.

#' @param path the directory where the model is saved.
#' @param overwrite overwrites or not if the output path already exists. Default is FALSE
#'                  which means throw exception if the output path exists.
#'
#' @rdname spark.mlp
#' @aliases write.ml,MultilayerPerceptronClassificationModel,character-method
#' @export
#' @seealso \link{write.ml}
#' @note write.ml(MultilayerPerceptronClassificationModel, character) since 2.1.0
setMethod("write.ml", signature(object = "MultilayerPerceptronClassificationModel",
          path = "character"),
          function(object, path, overwrite = FALSE) {
            write_internal(object, path, overwrite)
          })

#  Save fitted IsotonicRegressionModel to the input path

#' @param path The directory where the model is saved.
#' @param overwrite Overwrites or not if the output path already exists. Default is FALSE
#'                  which means throw exception if the output path exists.
#'
#' @rdname spark.isoreg
#' @aliases write.ml,IsotonicRegressionModel,character-method
#' @export
#' @note write.ml(IsotonicRegression, character) since 2.1.0
setMethod("write.ml", signature(object = "IsotonicRegressionModel", path = "character"),
          function(object, path, overwrite = FALSE) {
            write_internal(object, path, overwrite)
          })

#  Save fitted LogisticRegressionModel to the input path

#' @param path The directory where the model is saved.
#' @param overwrite Overwrites or not if the output path already exists. Default is FALSE
#'                  which means throw exception if the output path exists.
#'
#' @rdname spark.logit
#' @aliases write.ml,LogisticRegressionModel,character-method
#' @export
#' @note write.ml(LogisticRegression, character) since 2.1.0
setMethod("write.ml", signature(object = "LogisticRegressionModel", path = "character"),
          function(object, path, overwrite = FALSE) {
            write_internal(object, path, overwrite)
          })

#  Save fitted MLlib model to the input path

#' @param path the directory where the model is saved.
#' @param overwrite overwrites or not if the output path already exists. Default is FALSE
#'                  which means throw exception if the output path exists.
#'
#' @aliases write.ml,GaussianMixtureModel,character-method
#' @rdname spark.gaussianMixture
#' @export
#' @note write.ml(GaussianMixtureModel, character) since 2.1.0
setMethod("write.ml", signature(object = "GaussianMixtureModel", path = "character"),
          function(object, path, overwrite = FALSE) {
            write_internal(object, path, overwrite)
          })

#' Load a fitted MLlib model from the input path.
#'
#' @param path path of the model to read.
#' @return A fitted MLlib model.
#' @rdname read.ml
#' @name read.ml
#' @export
#' @seealso \link{write.ml}
#' @examples
#' \dontrun{
#' path <- "path/to/model"
#' model <- read.ml(path)
#' }
#' @note read.ml since 2.0.0
read.ml <- function(path) {
  path <- suppressWarnings(normalizePath(path))
  jobj <- callJStatic("org.apache.spark.ml.r.RWrappers", "load", path)
  if (isInstanceOf(jobj, "org.apache.spark.ml.r.NaiveBayesWrapper")) {
    new("NaiveBayesModel", jobj = jobj)
  } else if (isInstanceOf(jobj, "org.apache.spark.ml.r.AFTSurvivalRegressionWrapper")) {
    new("AFTSurvivalRegressionModel", jobj = jobj)
  } else if (isInstanceOf(jobj, "org.apache.spark.ml.r.GeneralizedLinearRegressionWrapper")) {
    new("GeneralizedLinearRegressionModel", jobj = jobj)
  } else if (isInstanceOf(jobj, "org.apache.spark.ml.r.KMeansWrapper")) {
    new("KMeansModel", jobj = jobj)
  } else if (isInstanceOf(jobj, "org.apache.spark.ml.r.LDAWrapper")) {
    new("LDAModel", jobj = jobj)
  } else if (isInstanceOf(jobj, "org.apache.spark.ml.r.MultilayerPerceptronClassifierWrapper")) {
    new("MultilayerPerceptronClassificationModel", jobj = jobj)
  } else if (isInstanceOf(jobj, "org.apache.spark.ml.r.IsotonicRegressionWrapper")) {
    new("IsotonicRegressionModel", jobj = jobj)
  } else if (isInstanceOf(jobj, "org.apache.spark.ml.r.GaussianMixtureWrapper")) {
    new("GaussianMixtureModel", jobj = jobj)
  } else if (isInstanceOf(jobj, "org.apache.spark.ml.r.ALSWrapper")) {
    new("ALSModel", jobj = jobj)
  } else if (isInstanceOf(jobj, "org.apache.spark.ml.r.LogisticRegressionWrapper")) {
    new("LogisticRegressionModel", jobj = jobj)
  } else if (isInstanceOf(jobj, "org.apache.spark.ml.r.RandomForestRegressorWrapper")) {
    new("RandomForestRegressionModel", jobj = jobj)
  } else if (isInstanceOf(jobj, "org.apache.spark.ml.r.RandomForestClassifierWrapper")) {
    new("RandomForestClassificationModel", jobj = jobj)
  } else if (isInstanceOf(jobj, "org.apache.spark.ml.r.GBTRegressorWrapper")) {
    new("GBTRegressionModel", jobj = jobj)
  } else if (isInstanceOf(jobj, "org.apache.spark.ml.r.GBTClassifierWrapper")) {
    new("GBTClassificationModel", jobj = jobj)
  } else {
    stop("Unsupported model: ", jobj)
  }
}

#' Accelerated Failure Time (AFT) Survival Regression Model
#'
#' \code{spark.survreg} fits an accelerated failure time (AFT) survival regression model on
#' a SparkDataFrame. Users can call \code{summary} to get a summary of the fitted AFT model,
#' \code{predict} to make predictions on new data, and \code{write.ml}/\code{read.ml} to
#' save/load fitted models.
#'
#' @param data a SparkDataFrame for training.
#' @param formula a symbolic description of the model to be fitted. Currently only a few formula
#'                operators are supported, including '~', ':', '+', and '-'.
#'                Note that operator '.' is not supported currently.
#' @return \code{spark.survreg} returns a fitted AFT survival regression model.
#' @rdname spark.survreg
#' @seealso survival: \url{https://cran.r-project.org/package=survival}
#' @export
#' @examples
#' \dontrun{
#' df <- createDataFrame(ovarian)
#' model <- spark.survreg(df, Surv(futime, fustat) ~ ecog_ps + rx)
#'
#' # get a summary of the model
#' summary(model)
#'
#' # make predictions
#' predicted <- predict(model, df)
#' showDF(predicted)
#'
#' # save and load the model
#' path <- "path/to/model"
#' write.ml(model, path)
#' savedModel <- read.ml(path)
#' summary(savedModel)
#' }
#' @note spark.survreg since 2.0.0
setMethod("spark.survreg", signature(data = "SparkDataFrame", formula = "formula"),
          function(data, formula) {
            formula <- paste(deparse(formula), collapse = "")
            jobj <- callJStatic("org.apache.spark.ml.r.AFTSurvivalRegressionWrapper",
                                "fit", formula, data@sdf)
            new("AFTSurvivalRegressionModel", jobj = jobj)
          })

#' Latent Dirichlet Allocation
#'
#' \code{spark.lda} fits a Latent Dirichlet Allocation model on a SparkDataFrame. Users can call
#' \code{summary} to get a summary of the fitted LDA model, \code{spark.posterior} to compute
#' posterior probabilities on new data, \code{spark.perplexity} to compute log perplexity on new
#' data and \code{write.ml}/\code{read.ml} to save/load fitted models.
#'
#' @param data A SparkDataFrame for training.
#' @param features Features column name. Either libSVM-format column or character-format column is
#'        valid.
#' @param k Number of topics.
#' @param maxIter Maximum iterations.
#' @param optimizer Optimizer to train an LDA model, "online" or "em", default is "online".
#' @param subsamplingRate (For online optimizer) Fraction of the corpus to be sampled and used in
#'        each iteration of mini-batch gradient descent, in range (0, 1].
#' @param topicConcentration concentration parameter (commonly named \code{beta} or \code{eta}) for
#'        the prior placed on topic distributions over terms, default -1 to set automatically on the
#'        Spark side. Use \code{summary} to retrieve the effective topicConcentration. Only 1-size
#'        numeric is accepted.
#' @param docConcentration concentration parameter (commonly named \code{alpha}) for the
#'        prior placed on documents distributions over topics (\code{theta}), default -1 to set
#'        automatically on the Spark side. Use \code{summary} to retrieve the effective
#'        docConcentration. Only 1-size or \code{k}-size numeric is accepted.
#' @param customizedStopWords stopwords that need to be removed from the given corpus. Ignore the
#'        parameter if libSVM-format column is used as the features column.
#' @param maxVocabSize maximum vocabulary size, default 1 << 18
#' @param ... additional argument(s) passed to the method.
#' @return \code{spark.lda} returns a fitted Latent Dirichlet Allocation model.
#' @rdname spark.lda
#' @aliases spark.lda,SparkDataFrame-method
#' @seealso topicmodels: \url{https://cran.r-project.org/package=topicmodels}
#' @export
#' @examples
#' \dontrun{
#' # nolint start
#' # An example "path/to/file" can be
#' # paste0(Sys.getenv("SPARK_HOME"), "/data/mllib/sample_lda_libsvm_data.txt")
#' # nolint end
#' text <- read.df("path/to/file", source = "libsvm")
#' model <- spark.lda(data = text, optimizer = "em")
#'
#' # get a summary of the model
#' summary(model)
#'
#' # compute posterior probabilities
#' posterior <- spark.posterior(model, text)
#' showDF(posterior)
#'
#' # compute perplexity
#' perplexity <- spark.perplexity(model, text)
#'
#' # save and load the model
#' path <- "path/to/model"
#' write.ml(model, path)
#' savedModel <- read.ml(path)
#' summary(savedModel)
#' }
#' @note spark.lda since 2.1.0
setMethod("spark.lda", signature(data = "SparkDataFrame"),
          function(data, features = "features", k = 10, maxIter = 20, optimizer = c("online", "em"),
                   subsamplingRate = 0.05, topicConcentration = -1, docConcentration = -1,
                   customizedStopWords = "", maxVocabSize = bitwShiftL(1, 18)) {
            optimizer <- match.arg(optimizer)
            jobj <- callJStatic("org.apache.spark.ml.r.LDAWrapper", "fit", data@sdf, features,
                                as.integer(k), as.integer(maxIter), optimizer,
                                as.numeric(subsamplingRate), topicConcentration,
                                as.array(docConcentration), as.array(customizedStopWords),
                                maxVocabSize)
            new("LDAModel", jobj = jobj)
          })

# Returns a summary of the AFT survival regression model produced by spark.survreg,
# similarly to R's summary().

#' @param object a fitted AFT survival regression model.
#' @return \code{summary} returns summary information of the fitted model, which is a list.
#'         The list includes the model's \code{coefficients} (features, coefficients,
#'         intercept and log(scale)).
#' @rdname spark.survreg
#' @export
#' @note summary(AFTSurvivalRegressionModel) since 2.0.0
setMethod("summary", signature(object = "AFTSurvivalRegressionModel"),
          function(object) {
            jobj <- object@jobj
            features <- callJMethod(jobj, "rFeatures")
            coefficients <- callJMethod(jobj, "rCoefficients")
            coefficients <- as.matrix(unlist(coefficients))
            colnames(coefficients) <- c("Value")
            rownames(coefficients) <- unlist(features)
            list(coefficients = coefficients)
          })

# Makes predictions from an AFT survival regression model or a model produced by
# spark.survreg, similarly to R package survival's predict.

#' @param newData a SparkDataFrame for testing.
#' @return \code{predict} returns a SparkDataFrame containing predicted values
#'         on the original scale of the data (mean predicted value at scale = 1.0).
#' @rdname spark.survreg
#' @export
#' @note predict(AFTSurvivalRegressionModel) since 2.0.0
setMethod("predict", signature(object = "AFTSurvivalRegressionModel"),
          function(object, newData) {
            predict_internal(object, newData)
          })

#' Multivariate Gaussian Mixture Model (GMM)
#'
#' Fits multivariate gaussian mixture model against a Spark DataFrame, similarly to R's
#' mvnormalmixEM(). Users can call \code{summary} to print a summary of the fitted model,
#' \code{predict} to make predictions on new data, and \code{write.ml}/\code{read.ml}
#' to save/load fitted models.
#'
#' @param data a SparkDataFrame for training.
#' @param formula a symbolic description of the model to be fitted. Currently only a few formula
#'                operators are supported, including '~', '.', ':', '+', and '-'.
#'                Note that the response variable of formula is empty in spark.gaussianMixture.
#' @param k number of independent Gaussians in the mixture model.
#' @param maxIter maximum iteration number.
#' @param tol the convergence tolerance.
#' @param ... additional arguments passed to the method.
#' @aliases spark.gaussianMixture,SparkDataFrame,formula-method
#' @return \code{spark.gaussianMixture} returns a fitted multivariate gaussian mixture model.
#' @rdname spark.gaussianMixture
#' @name spark.gaussianMixture
#' @seealso mixtools: \url{https://cran.r-project.org/package=mixtools}
#' @export
#' @examples
#' \dontrun{
#' sparkR.session()
#' library(mvtnorm)
#' set.seed(100)
#' a <- rmvnorm(4, c(0, 0))
#' b <- rmvnorm(6, c(3, 4))
#' data <- rbind(a, b)
#' df <- createDataFrame(as.data.frame(data))
#' model <- spark.gaussianMixture(df, ~ V1 + V2, k = 2)
#' summary(model)
#'
#' # fitted values on training data
#' fitted <- predict(model, df)
#' head(select(fitted, "V1", "prediction"))
#'
#' # save fitted model to input path
#' path <- "path/to/model"
#' write.ml(model, path)
#'
#' # can also read back the saved model and print
#' savedModel <- read.ml(path)
#' summary(savedModel)
#' }
#' @note spark.gaussianMixture since 2.1.0
#' @seealso \link{predict}, \link{read.ml}, \link{write.ml}
setMethod("spark.gaussianMixture", signature(data = "SparkDataFrame", formula = "formula"),
          function(data, formula, k = 2, maxIter = 100, tol = 0.01) {
            formula <- paste(deparse(formula), collapse = "")
            jobj <- callJStatic("org.apache.spark.ml.r.GaussianMixtureWrapper", "fit", data@sdf,
                                formula, as.integer(k), as.integer(maxIter), as.numeric(tol))
            new("GaussianMixtureModel", jobj = jobj)
          })

#  Get the summary of a multivariate gaussian mixture model

#' @param object a fitted gaussian mixture model.
#' @return \code{summary} returns summary of the fitted model, which is a list.
#'         The list includes the model's \code{lambda} (lambda), \code{mu} (mu),
#'         \code{sigma} (sigma), and \code{posterior} (posterior).
#' @aliases spark.gaussianMixture,SparkDataFrame,formula-method
#' @rdname spark.gaussianMixture
#' @export
#' @note summary(GaussianMixtureModel) since 2.1.0
setMethod("summary", signature(object = "GaussianMixtureModel"),
          function(object) {
            jobj <- object@jobj
            is.loaded <- callJMethod(jobj, "isLoaded")
            lambda <- unlist(callJMethod(jobj, "lambda"))
            muList <- callJMethod(jobj, "mu")
            sigmaList <- callJMethod(jobj, "sigma")
            k <- callJMethod(jobj, "k")
            dim <- callJMethod(jobj, "dim")
            mu <- c()
            for (i in 1 : k) {
              start <- (i - 1) * dim + 1
              end <- i * dim
              mu[[i]] <- unlist(muList[start : end])
            }
            sigma <- c()
            for (i in 1 : k) {
              start <- (i - 1) * dim * dim + 1
              end <- i * dim * dim
              sigma[[i]] <- t(matrix(sigmaList[start : end], ncol = dim))
            }
            posterior <- if (is.loaded) {
              NULL
            } else {
              dataFrame(callJMethod(jobj, "posterior"))
            }
            list(lambda = lambda, mu = mu, sigma = sigma,
                 posterior = posterior, is.loaded = is.loaded)
          })

#  Predicted values based on a gaussian mixture model

#' @param newData a SparkDataFrame for testing.
#' @return \code{predict} returns a SparkDataFrame containing predicted labels in a column named
#'         "prediction".
#' @aliases predict,GaussianMixtureModel,SparkDataFrame-method
#' @rdname spark.gaussianMixture
#' @export
#' @note predict(GaussianMixtureModel) since 2.1.0
setMethod("predict", signature(object = "GaussianMixtureModel"),
          function(object, newData) {
            predict_internal(object, newData)
          })

#' Alternating Least Squares (ALS) for Collaborative Filtering
#'
#' \code{spark.als} learns latent factors in collaborative filtering via alternating least
#' squares. Users can call \code{summary} to obtain fitted latent factors, \code{predict}
#' to make predictions on new data, and \code{write.ml}/\code{read.ml} to save/load fitted models.
#'
#' For more details, see
#' \href{http://spark.apache.org/docs/latest/ml-collaborative-filtering.html}{MLlib:
#' Collaborative Filtering}.
#'
#' @param data a SparkDataFrame for training.
#' @param ratingCol column name for ratings.
#' @param userCol column name for user ids. Ids must be (or can be coerced into) integers.
#' @param itemCol column name for item ids. Ids must be (or can be coerced into) integers.
#' @param rank rank of the matrix factorization (> 0).
#' @param regParam regularization parameter (>= 0).
#' @param maxIter maximum number of iterations (>= 0).
#' @param nonnegative logical value indicating whether to apply nonnegativity constraints.
#' @param implicitPrefs logical value indicating whether to use implicit preference.
#' @param alpha alpha parameter in the implicit preference formulation (>= 0).
#' @param seed integer seed for random number generation.
#' @param numUserBlocks number of user blocks used to parallelize computation (> 0).
#' @param numItemBlocks number of item blocks used to parallelize computation (> 0).
#' @param checkpointInterval number of checkpoint intervals (>= 1) or disable checkpoint (-1).
#' @param ... additional argument(s) passed to the method.
#' @return \code{spark.als} returns a fitted ALS model.
#' @rdname spark.als
#' @aliases spark.als,SparkDataFrame-method
#' @name spark.als
#' @export
#' @examples
#' \dontrun{
#' ratings <- list(list(0, 0, 4.0), list(0, 1, 2.0), list(1, 1, 3.0), list(1, 2, 4.0),
#'                 list(2, 1, 1.0), list(2, 2, 5.0))
#' df <- createDataFrame(ratings, c("user", "item", "rating"))
#' model <- spark.als(df, "rating", "user", "item")
#'
#' # extract latent factors
#' stats <- summary(model)
#' userFactors <- stats$userFactors
#' itemFactors <- stats$itemFactors
#'
#' # make predictions
#' predicted <- predict(model, df)
#' showDF(predicted)
#'
#' # save and load the model
#' path <- "path/to/model"
#' write.ml(model, path)
#' savedModel <- read.ml(path)
#' summary(savedModel)
#'
#' # set other arguments
#' modelS <- spark.als(df, "rating", "user", "item", rank = 20,
#'                     regParam = 0.1, nonnegative = TRUE)
#' statsS <- summary(modelS)
#' }
#' @note spark.als since 2.1.0
setMethod("spark.als", signature(data = "SparkDataFrame"),
          function(data, ratingCol = "rating", userCol = "user", itemCol = "item",
                   rank = 10, regParam = 0.1, maxIter = 10, nonnegative = FALSE,
                   implicitPrefs = FALSE, alpha = 1.0, numUserBlocks = 10, numItemBlocks = 10,
                   checkpointInterval = 10, seed = 0) {

            if (!is.numeric(rank) || rank <= 0) {
              stop("rank should be a positive number.")
            }
            if (!is.numeric(regParam) || regParam < 0) {
              stop("regParam should be a nonnegative number.")
            }
            if (!is.numeric(maxIter) || maxIter <= 0) {
              stop("maxIter should be a positive number.")
            }

            jobj <- callJStatic("org.apache.spark.ml.r.ALSWrapper",
                                "fit", data@sdf, ratingCol, userCol, itemCol, as.integer(rank),
                                regParam, as.integer(maxIter), implicitPrefs, alpha, nonnegative,
                                as.integer(numUserBlocks), as.integer(numItemBlocks),
                                as.integer(checkpointInterval), as.integer(seed))
            new("ALSModel", jobj = jobj)
          })

# Returns a summary of the ALS model produced by spark.als.

#' @param object a fitted ALS model.
#' @return \code{summary} returns summary information of the fitted model, which is a list.
#'         The list includes \code{user} (the names of the user column),
#'         \code{item} (the item column), \code{rating} (the rating column), \code{userFactors}
#'         (the estimated user factors), \code{itemFactors} (the estimated item factors),
#'         and \code{rank} (rank of the matrix factorization model).
#' @rdname spark.als
#' @aliases summary,ALSModel-method
#' @export
#' @note summary(ALSModel) since 2.1.0
setMethod("summary", signature(object = "ALSModel"),
          function(object) {
            jobj <- object@jobj
            user <- callJMethod(jobj, "userCol")
            item <- callJMethod(jobj, "itemCol")
            rating <- callJMethod(jobj, "ratingCol")
            userFactors <- dataFrame(callJMethod(jobj, "userFactors"))
            itemFactors <- dataFrame(callJMethod(jobj, "itemFactors"))
            rank <- callJMethod(jobj, "rank")
            list(user = user, item = item, rating = rating, userFactors = userFactors,
                 itemFactors = itemFactors, rank = rank)
          })


# Makes predictions from an ALS model or a model produced by spark.als.

#' @param newData a SparkDataFrame for testing.
#' @return \code{predict} returns a SparkDataFrame containing predicted values.
#' @rdname spark.als
#' @aliases predict,ALSModel-method
#' @export
#' @note predict(ALSModel) since 2.1.0
setMethod("predict", signature(object = "ALSModel"),
          function(object, newData) {
            predict_internal(object, newData)
          })


# Saves the ALS model to the input path.

#' @param path the directory where the model is saved.
#' @param overwrite logical value indicating whether to overwrite if the output path
#'                  already exists. Default is FALSE which means throw exception
#'                  if the output path exists.
#'
#' @rdname spark.als
#' @aliases write.ml,ALSModel,character-method
#' @export
#' @seealso \link{read.ml}
#' @note write.ml(ALSModel, character) since 2.1.0
setMethod("write.ml", signature(object = "ALSModel", path = "character"),
          function(object, path, overwrite = FALSE) {
            write_internal(object, path, overwrite)
          })

#' (One-Sample) Kolmogorov-Smirnov Test
#'
#' @description
#' \code{spark.kstest} Conduct the two-sided Kolmogorov-Smirnov (KS) test for data sampled from a
#' continuous distribution.
#'
#' By comparing the largest difference between the empirical cumulative
#' distribution of the sample data and the theoretical distribution we can provide a test for the
#' the null hypothesis that the sample data comes from that theoretical distribution.
#'
#' Users can call \code{summary} to obtain a summary of the test, and \code{print.summary.KSTest}
#' to print out a summary result.
#'
#' @param data a SparkDataFrame of user data.
#' @param testCol column name where the test data is from. It should be a column of double type.
#' @param nullHypothesis name of the theoretical distribution tested against. Currently only
#'                       \code{"norm"} for normal distribution is supported.
#' @param distParams parameters(s) of the distribution. For \code{nullHypothesis = "norm"},
#'                   we can provide as a vector the mean and standard deviation of
#'                   the distribution. If none is provided, then standard normal will be used.
#'                   If only one is provided, then the standard deviation will be set to be one.
#' @param ... additional argument(s) passed to the method.
#' @return \code{spark.kstest} returns a test result object.
#' @rdname spark.kstest
#' @aliases spark.kstest,SparkDataFrame-method
#' @name spark.kstest
#' @seealso \href{http://spark.apache.org/docs/latest/mllib-statistics.html#hypothesis-testing}{
#'          MLlib: Hypothesis Testing}
#' @export
#' @examples
#' \dontrun{
#' data <- data.frame(test = c(0.1, 0.15, 0.2, 0.3, 0.25))
#' df <- createDataFrame(data)
#' test <- spark.kstest(df, "test", "norm", c(0, 1))
#'
#' # get a summary of the test result
#' testSummary <- summary(test)
#' testSummary
#'
#' # print out the summary in an organized way
#' print.summary.KSTest(testSummary)
#' }
#' @note spark.kstest since 2.1.0
setMethod("spark.kstest", signature(data = "SparkDataFrame"),
          function(data, testCol = "test", nullHypothesis = c("norm"), distParams = c(0, 1)) {
            tryCatch(match.arg(nullHypothesis),
                     error = function(e) {
                       msg <- paste("Distribution", nullHypothesis, "is not supported.")
                       stop(msg)
                     })
            if (nullHypothesis == "norm") {
              distParams <- as.numeric(distParams)
              mu <- ifelse(length(distParams) < 1, 0, distParams[1])
              sigma <- ifelse(length(distParams) < 2, 1, distParams[2])
              jobj <- callJStatic("org.apache.spark.ml.r.KSTestWrapper",
                                  "test", data@sdf, testCol, nullHypothesis,
                                  as.array(c(mu, sigma)))
              new("KSTest", jobj = jobj)
            }
})

#  Get the summary of Kolmogorov-Smirnov (KS) Test.
#' @param object test result object of KSTest by \code{spark.kstest}.
#' @return \code{summary} returns summary information of KSTest object, which is a list.
#'         The list includes the \code{p.value} (p-value), \code{statistic} (test statistic
#'         computed for the test), \code{nullHypothesis} (the null hypothesis with its
#'         parameters tested against) and \code{degreesOfFreedom} (degrees of freedom of the test).
#' @rdname spark.kstest
#' @aliases summary,KSTest-method
#' @export
#' @note summary(KSTest) since 2.1.0
setMethod("summary", signature(object = "KSTest"),
          function(object) {
            jobj <- object@jobj
            pValue <- callJMethod(jobj, "pValue")
            statistic <- callJMethod(jobj, "statistic")
            nullHypothesis <- callJMethod(jobj, "nullHypothesis")
            distName <- callJMethod(jobj, "distName")
            distParams <- unlist(callJMethod(jobj, "distParams"))
            degreesOfFreedom <- callJMethod(jobj, "degreesOfFreedom")

            ans <- list(p.value = pValue, statistic = statistic, nullHypothesis = nullHypothesis,
                        nullHypothesis.name = distName, nullHypothesis.parameters = distParams,
                        degreesOfFreedom = degreesOfFreedom, jobj = jobj)
            class(ans) <- "summary.KSTest"
            ans
          })

#  Prints the summary of KSTest

#' @rdname spark.kstest
#' @param x summary object of KSTest returned by \code{summary}.
#' @export
#' @note print.summary.KSTest since 2.1.0
print.summary.KSTest <- function(x, ...) {
  jobj <- x$jobj
  summaryStr <- callJMethod(jobj, "summary")
  cat(summaryStr, "\n")
  invisible(x)
}

#' Random Forest Model for Regression and Classification
#'
#' \code{spark.randomForest} fits a Random Forest Regression model or Classification model on
#' a SparkDataFrame. Users can call \code{summary} to get a summary of the fitted Random Forest
#' model, \code{predict} to make predictions on new data, and \code{write.ml}/\code{read.ml} to
#' save/load fitted models.
#' For more details, see
#' \href{http://spark.apache.org/docs/latest/ml-classification-regression.html#random-forest-regression}{
#' Random Forest Regression} and
#' \href{http://spark.apache.org/docs/latest/ml-classification-regression.html#random-forest-classifier}{
#' Random Forest Classification}
#'
#' @param data a SparkDataFrame for training.
#' @param formula a symbolic description of the model to be fitted. Currently only a few formula
#'                operators are supported, including '~', ':', '+', and '-'.
#' @param type type of model, one of "regression" or "classification", to fit
#' @param maxDepth Maximum depth of the tree (>= 0).
#' @param maxBins Maximum number of bins used for discretizing continuous features and for choosing
#'                how to split on features at each node. More bins give higher granularity. Must be
#'                >= 2 and >= number of categories in any categorical feature.
#' @param numTrees Number of trees to train (>= 1).
#' @param impurity Criterion used for information gain calculation.
#'                 For regression, must be "variance". For classification, must be one of
#'                 "entropy" and "gini", default is "gini".
#' @param featureSubsetStrategy The number of features to consider for splits at each tree node.
#'        Supported options: "auto", "all", "onethird", "sqrt", "log2", (0.0-1.0], [1-n].
#' @param seed integer seed for random number generation.
#' @param subsamplingRate Fraction of the training data used for learning each decision tree, in
#'                        range (0, 1].
#' @param minInstancesPerNode Minimum number of instances each child must have after split.
#' @param minInfoGain Minimum information gain for a split to be considered at a tree node.
#' @param checkpointInterval Param for set checkpoint interval (>= 1) or disable checkpoint (-1).
#' @param maxMemoryInMB Maximum memory in MB allocated to histogram aggregation.
#' @param cacheNodeIds If FALSE, the algorithm will pass trees to executors to match instances with
#'                     nodes. If TRUE, the algorithm will cache node IDs for each instance. Caching
#'                     can speed up training of deeper trees. Users can set how often should the
#'                     cache be checkpointed or disable it by setting checkpointInterval.
#' @param ... additional arguments passed to the method.
#' @aliases spark.randomForest,SparkDataFrame,formula-method
#' @return \code{spark.randomForest} returns a fitted Random Forest model.
#' @rdname spark.randomForest
#' @name spark.randomForest
#' @export
#' @examples
#' \dontrun{
#' # fit a Random Forest Regression Model
#' df <- createDataFrame(longley)
#' model <- spark.randomForest(df, Employed ~ ., type = "regression", maxDepth = 5, maxBins = 16)
#'
#' # get the summary of the model
#' summary(model)
#'
#' # make predictions
#' predictions <- predict(model, df)
#'
#' # save and load the model
#' path <- "path/to/model"
#' write.ml(model, path)
#' savedModel <- read.ml(path)
#' summary(savedModel)
#'
#' # fit a Random Forest Classification Model
#' df <- createDataFrame(iris)
#' model <- spark.randomForest(df, Species ~ Petal_Length + Petal_Width, "classification")
#' }
#' @note spark.randomForest since 2.1.0
setMethod("spark.randomForest", signature(data = "SparkDataFrame", formula = "formula"),
          function(data, formula, type = c("regression", "classification"),
                   maxDepth = 5, maxBins = 32, numTrees = 20, impurity = NULL,
                   featureSubsetStrategy = "auto", seed = NULL, subsamplingRate = 1.0,
                   minInstancesPerNode = 1, minInfoGain = 0.0, checkpointInterval = 10,
                   maxMemoryInMB = 256, cacheNodeIds = FALSE) {
            type <- match.arg(type)
            formula <- paste(deparse(formula), collapse = "")
            if (!is.null(seed)) {
              seed <- as.character(as.integer(seed))
            }
            switch(type,
                   regression = {
                     if (is.null(impurity)) impurity <- "variance"
                     impurity <- match.arg(impurity, "variance")
                     jobj <- callJStatic("org.apache.spark.ml.r.RandomForestRegressorWrapper",
                                         "fit", data@sdf, formula, as.integer(maxDepth),
                                         as.integer(maxBins), as.integer(numTrees),
                                         impurity, as.integer(minInstancesPerNode),
                                         as.numeric(minInfoGain), as.integer(checkpointInterval),
                                         as.character(featureSubsetStrategy), seed,
                                         as.numeric(subsamplingRate),
                                         as.integer(maxMemoryInMB), as.logical(cacheNodeIds))
                     new("RandomForestRegressionModel", jobj = jobj)
                   },
                   classification = {
                     if (is.null(impurity)) impurity <- "gini"
                     impurity <- match.arg(impurity, c("gini", "entropy"))
                     jobj <- callJStatic("org.apache.spark.ml.r.RandomForestClassifierWrapper",
                                         "fit", data@sdf, formula, as.integer(maxDepth),
                                         as.integer(maxBins), as.integer(numTrees),
                                         impurity, as.integer(minInstancesPerNode),
                                         as.numeric(minInfoGain), as.integer(checkpointInterval),
                                         as.character(featureSubsetStrategy), seed,
                                         as.numeric(subsamplingRate),
                                         as.integer(maxMemoryInMB), as.logical(cacheNodeIds))
                     new("RandomForestClassificationModel", jobj = jobj)
                   }
            )
          })

# Makes predictions from a Random Forest Regression model or Classification model

#' @param newData a SparkDataFrame for testing.
#' @return \code{predict} returns a SparkDataFrame containing predicted labeled in a column named
#'         "prediction".
#' @rdname spark.randomForest
#' @aliases predict,RandomForestRegressionModel-method
#' @export
#' @note predict(RandomForestRegressionModel) since 2.1.0
setMethod("predict", signature(object = "RandomForestRegressionModel"),
          function(object, newData) {
            predict_internal(object, newData)
          })

#' @rdname spark.randomForest
#' @aliases predict,RandomForestClassificationModel-method
#' @export
#' @note predict(RandomForestClassificationModel) since 2.1.0
setMethod("predict", signature(object = "RandomForestClassificationModel"),
          function(object, newData) {
            predict_internal(object, newData)
          })

# Save the Random Forest Regression or Classification model to the input path.

#' @param object A fitted Random Forest regression model or classification model.
#' @param path The directory where the model is saved.
#' @param overwrite Overwrites or not if the output path already exists. Default is FALSE
#'                  which means throw exception if the output path exists.
#'
#' @aliases write.ml,RandomForestRegressionModel,character-method
#' @rdname spark.randomForest
#' @export
#' @note write.ml(RandomForestRegressionModel, character) since 2.1.0
setMethod("write.ml", signature(object = "RandomForestRegressionModel", path = "character"),
          function(object, path, overwrite = FALSE) {
            write_internal(object, path, overwrite)
          })

#' @aliases write.ml,RandomForestClassificationModel,character-method
#' @rdname spark.randomForest
#' @export
#' @note write.ml(RandomForestClassificationModel, character) since 2.1.0
setMethod("write.ml", signature(object = "RandomForestClassificationModel", path = "character"),
          function(object, path, overwrite = FALSE) {
            write_internal(object, path, overwrite)
          })

# Create the summary of a tree ensemble model (eg. Random Forest, GBT)
summary.treeEnsemble <- function(model) {
  jobj <- model@jobj
  formula <- callJMethod(jobj, "formula")
  numFeatures <- callJMethod(jobj, "numFeatures")
  features <-  callJMethod(jobj, "features")
  featureImportances <- callJMethod(callJMethod(jobj, "featureImportances"), "toString")
  numTrees <- callJMethod(jobj, "numTrees")
  treeWeights <- callJMethod(jobj, "treeWeights")
  list(formula = formula,
       numFeatures = numFeatures,
       features = features,
       featureImportances = featureImportances,
       numTrees = numTrees,
       treeWeights = treeWeights,
       jobj = jobj)
}

#  Get the summary of a Random Forest Regression Model

#' @return \code{summary} returns summary information of the fitted model, which is a list.
#'         The list of components includes \code{formula} (formula),
#'         \code{numFeatures} (number of features), \code{features} (list of features),
#'         \code{featureImportances} (feature importances), \code{numTrees} (number of trees),
#'         and \code{treeWeights} (tree weights).
#' @rdname spark.randomForest
#' @aliases summary,RandomForestRegressionModel-method
#' @export
#' @note summary(RandomForestRegressionModel) since 2.1.0
setMethod("summary", signature(object = "RandomForestRegressionModel"),
          function(object) {
            ans <- summary.treeEnsemble(object)
            class(ans) <- "summary.RandomForestRegressionModel"
            ans
          })

#  Get the summary of a Random Forest Classification Model

#' @rdname spark.randomForest
#' @aliases summary,RandomForestClassificationModel-method
#' @export
#' @note summary(RandomForestClassificationModel) since 2.1.0
setMethod("summary", signature(object = "RandomForestClassificationModel"),
          function(object) {
            ans <- summary.treeEnsemble(object)
            class(ans) <- "summary.RandomForestClassificationModel"
            ans
          })

#  Prints the summary of tree ensemble models (eg. Random Forest, GBT)
print.summary.treeEnsemble <- function(x) {
  jobj <- x$jobj
  cat("Formula: ", x$formula)
  cat("\nNumber of features: ", x$numFeatures)
  cat("\nFeatures: ", unlist(x$features))
  cat("\nFeature importances: ", x$featureImportances)
  cat("\nNumber of trees: ", x$numTrees)
  cat("\nTree weights: ", unlist(x$treeWeights))

  summaryStr <- callJMethod(jobj, "summary")
  cat("\n", summaryStr, "\n")
  invisible(x)
}

#  Prints the summary of Random Forest Regression Model

#' @param x summary object of Random Forest regression model or classification model
#'          returned by \code{summary}.
#' @rdname spark.randomForest
#' @export
#' @note print.summary.RandomForestRegressionModel since 2.1.0
print.summary.RandomForestRegressionModel <- function(x, ...) {
  print.summary.treeEnsemble(x)
}

#  Prints the summary of Random Forest Classification Model

#' @rdname spark.randomForest
#' @export
#' @note print.summary.RandomForestClassificationModel since 2.1.0
print.summary.RandomForestClassificationModel <- function(x, ...) {
  print.summary.treeEnsemble(x)
}

#' Gradient Boosted Tree Model for Regression and Classification
#'
#' \code{spark.gbt} fits a Gradient Boosted Tree Regression model or Classification model on a
#' SparkDataFrame. Users can call \code{summary} to get a summary of the fitted
#' Gradient Boosted Tree model, \code{predict} to make predictions on new data, and
#' \code{write.ml}/\code{read.ml} to save/load fitted models.
#' For more details, see
#' \href{http://spark.apache.org/docs/latest/ml-classification-regression.html#gradient-boosted-tree-regression}{
#' GBT Regression} and
#' \href{http://spark.apache.org/docs/latest/ml-classification-regression.html#gradient-boosted-tree-classifier}{
#' GBT Classification}
#'
#' @param data a SparkDataFrame for training.
#' @param formula a symbolic description of the model to be fitted. Currently only a few formula
#'                operators are supported, including '~', ':', '+', and '-'.
#' @param type type of model, one of "regression" or "classification", to fit
#' @param maxDepth Maximum depth of the tree (>= 0).
#' @param maxBins Maximum number of bins used for discretizing continuous features and for choosing
#'                how to split on features at each node. More bins give higher granularity. Must be
#'                >= 2 and >= number of categories in any categorical feature.
#' @param maxIter Param for maximum number of iterations (>= 0).
#' @param stepSize Param for Step size to be used for each iteration of optimization.
#' @param lossType Loss function which GBT tries to minimize.
#'                 For classification, must be "logistic". For regression, must be one of
#'                 "squared" (L2) and "absolute" (L1), default is "squared".
#' @param seed integer seed for random number generation.
#' @param subsamplingRate Fraction of the training data used for learning each decision tree, in
#'                        range (0, 1].
#' @param minInstancesPerNode Minimum number of instances each child must have after split. If a
#'                            split causes the left or right child to have fewer than
#'                            minInstancesPerNode, the split will be discarded as invalid. Should be
#'                            >= 1.
#' @param minInfoGain Minimum information gain for a split to be considered at a tree node.
#' @param checkpointInterval Param for set checkpoint interval (>= 1) or disable checkpoint (-1).
#' @param maxMemoryInMB Maximum memory in MB allocated to histogram aggregation.
#' @param cacheNodeIds If FALSE, the algorithm will pass trees to executors to match instances with
#'                     nodes. If TRUE, the algorithm will cache node IDs for each instance. Caching
#'                     can speed up training of deeper trees. Users can set how often should the
#'                     cache be checkpointed or disable it by setting checkpointInterval.
#' @param ... additional arguments passed to the method.
#' @aliases spark.gbt,SparkDataFrame,formula-method
#' @return \code{spark.gbt} returns a fitted Gradient Boosted Tree model.
#' @rdname spark.gbt
#' @name spark.gbt
#' @export
#' @examples
#' \dontrun{
#' # fit a Gradient Boosted Tree Regression Model
#' df <- createDataFrame(longley)
#' model <- spark.gbt(df, Employed ~ ., type = "regression", maxDepth = 5, maxBins = 16)
#'
#' # get the summary of the model
#' summary(model)
#'
#' # make predictions
#' predictions <- predict(model, df)
#'
#' # save and load the model
#' path <- "path/to/model"
#' write.ml(model, path)
#' savedModel <- read.ml(path)
#' summary(savedModel)
#'
#' # fit a Gradient Boosted Tree Classification Model
#' # label must be binary - Only binary classification is supported for GBT.
#' df <- createDataFrame(iris[iris$Species != "virginica", ])
#' model <- spark.gbt(df, Species ~ Petal_Length + Petal_Width, "classification")
#'
#' # numeric label is also supported
#' iris2 <- iris[iris$Species != "virginica", ]
#' iris2$NumericSpecies <- ifelse(iris2$Species == "setosa", 0, 1)
#' df <- createDataFrame(iris2)
#' model <- spark.gbt(df, NumericSpecies ~ ., type = "classification")
#' }
#' @note spark.gbt since 2.1.0
setMethod("spark.gbt", signature(data = "SparkDataFrame", formula = "formula"),
          function(data, formula, type = c("regression", "classification"),
                   maxDepth = 5, maxBins = 32, maxIter = 20, stepSize = 0.1, lossType = NULL,
                   seed = NULL, subsamplingRate = 1.0, minInstancesPerNode = 1, minInfoGain = 0.0,
                   checkpointInterval = 10, maxMemoryInMB = 256, cacheNodeIds = FALSE) {
            type <- match.arg(type)
            formula <- paste(deparse(formula), collapse = "")
            if (!is.null(seed)) {
              seed <- as.character(as.integer(seed))
            }
            switch(type,
                   regression = {
                     if (is.null(lossType)) lossType <- "squared"
                     lossType <- match.arg(lossType, c("squared", "absolute"))
                     jobj <- callJStatic("org.apache.spark.ml.r.GBTRegressorWrapper",
                                         "fit", data@sdf, formula, as.integer(maxDepth),
                                         as.integer(maxBins), as.integer(maxIter),
                                         as.numeric(stepSize), as.integer(minInstancesPerNode),
                                         as.numeric(minInfoGain), as.integer(checkpointInterval),
                                         lossType, seed, as.numeric(subsamplingRate),
                                         as.integer(maxMemoryInMB), as.logical(cacheNodeIds))
                     new("GBTRegressionModel", jobj = jobj)
                   },
                   classification = {
                     if (is.null(lossType)) lossType <- "logistic"
                     lossType <- match.arg(lossType, "logistic")
                     jobj <- callJStatic("org.apache.spark.ml.r.GBTClassifierWrapper",
                                         "fit", data@sdf, formula, as.integer(maxDepth),
                                         as.integer(maxBins), as.integer(maxIter),
                                         as.numeric(stepSize), as.integer(minInstancesPerNode),
                                         as.numeric(minInfoGain), as.integer(checkpointInterval),
                                         lossType, seed, as.numeric(subsamplingRate),
                                         as.integer(maxMemoryInMB), as.logical(cacheNodeIds))
                     new("GBTClassificationModel", jobj = jobj)
                   }
            )
          })

# Makes predictions from a Gradient Boosted Tree Regression model or Classification model

#' @param newData a SparkDataFrame for testing.
#' @return \code{predict} returns a SparkDataFrame containing predicted labeled in a column named
#'         "prediction".
#' @rdname spark.gbt
#' @aliases predict,GBTRegressionModel-method
#' @export
#' @note predict(GBTRegressionModel) since 2.1.0
setMethod("predict", signature(object = "GBTRegressionModel"),
          function(object, newData) {
            predict_internal(object, newData)
          })

#' @rdname spark.gbt
#' @aliases predict,GBTClassificationModel-method
#' @export
#' @note predict(GBTClassificationModel) since 2.1.0
setMethod("predict", signature(object = "GBTClassificationModel"),
          function(object, newData) {
            predict_internal(object, newData)
          })

# Save the Gradient Boosted Tree Regression or Classification model to the input path.

#' @param object A fitted Gradient Boosted Tree regression model or classification model.
#' @param path The directory where the model is saved.
#' @param overwrite Overwrites or not if the output path already exists. Default is FALSE
#'                  which means throw exception if the output path exists.
#' @aliases write.ml,GBTRegressionModel,character-method
#' @rdname spark.gbt
#' @export
#' @note write.ml(GBTRegressionModel, character) since 2.1.0
setMethod("write.ml", signature(object = "GBTRegressionModel", path = "character"),
          function(object, path, overwrite = FALSE) {
            write_internal(object, path, overwrite)
          })

#' @aliases write.ml,GBTClassificationModel,character-method
#' @rdname spark.gbt
#' @export
#' @note write.ml(GBTClassificationModel, character) since 2.1.0
setMethod("write.ml", signature(object = "GBTClassificationModel", path = "character"),
          function(object, path, overwrite = FALSE) {
            write_internal(object, path, overwrite)
          })

#  Get the summary of a Gradient Boosted Tree Regression Model

#' @return \code{summary} returns summary information of the fitted model, which is a list.
#'         The list of components includes \code{formula} (formula),
#'         \code{numFeatures} (number of features), \code{features} (list of features),
#'         \code{featureImportances} (feature importances), \code{numTrees} (number of trees),
#'         and \code{treeWeights} (tree weights).
#' @rdname spark.gbt
#' @aliases summary,GBTRegressionModel-method
#' @export
#' @note summary(GBTRegressionModel) since 2.1.0
setMethod("summary", signature(object = "GBTRegressionModel"),
          function(object) {
            ans <- summary.treeEnsemble(object)
            class(ans) <- "summary.GBTRegressionModel"
            ans
          })

#  Get the summary of a Gradient Boosted Tree Classification Model

#' @rdname spark.gbt
#' @aliases summary,GBTClassificationModel-method
#' @export
#' @note summary(GBTClassificationModel) since 2.1.0
setMethod("summary", signature(object = "GBTClassificationModel"),
          function(object) {
            ans <- summary.treeEnsemble(object)
            class(ans) <- "summary.GBTClassificationModel"
            ans
          })

#  Prints the summary of Gradient Boosted Tree Regression Model

#' @param x summary object of Gradient Boosted Tree regression model or classification model
#'          returned by \code{summary}.
#' @rdname spark.gbt
#' @export
#' @note print.summary.GBTRegressionModel since 2.1.0
print.summary.GBTRegressionModel <- function(x, ...) {
  print.summary.treeEnsemble(x)
}

#  Prints the summary of Gradient Boosted Tree Classification Model

#' @rdname spark.gbt
#' @export
#' @note print.summary.GBTClassificationModel since 2.1.0
print.summary.GBTClassificationModel <- function(x, ...) {
  print.summary.treeEnsemble(x)
}<|MERGE_RESOLUTION|>--- conflicted
+++ resolved
@@ -277,21 +277,12 @@
 #  Returns the summary of a model produced by glm() or spark.glm(), similarly to R's summary().
 
 #' @param object a fitted generalized linear model.
-<<<<<<< HEAD
 #' @return \code{summary} returns a summary object of the fitted model, a list of components
 #'         including at least the coefficients matrix (which includes coefficients, standard error
 #'         of coefficients, t value and p value), null/residual deviance, null/residual degrees of
 #'         freedom, AIC and number of iterations IRLS takes. If there are collinear columns
 #'         in you data, the coefficients matrix only provides coefficients.
 #'
-=======
-#' @return \code{summary} returns summary information of the fitted model, which is a list.
-#'         The list of components includes at least the \code{coefficients} (coefficients matrix, which includes
-#'         coefficients, standard error of coefficients, t value and p value),
-#'         \code{null.deviance} (null/residual degrees of freedom), \code{aic} (AIC)
-#'         and \code{iter} (number of iterations IRLS takes). If there are collinear columns in the data,
-#'         the coefficients matrix only provides coefficients.
->>>>>>> 3e307b49
 #' @rdname spark.glm
 #' @export
 #' @note summary(GeneralizedLinearRegressionModel) since 2.0.0
@@ -760,7 +751,6 @@
 #' \dontrun{
 #' sparkR.session()
 #' # binary logistic regression
-<<<<<<< HEAD
 #' label <- c(0.0, 0.0, 0.0, 1.0, 1.0)
 #' features <- c(1.1419053, 0.9194079, -0.9498666, -1.1069903, 0.2809776)
 #' binary_data <- as.data.frame(cbind(label, features))
@@ -771,16 +761,6 @@
 #' # summary of binary logistic regression
 #' blr_summary <- summary(blr_model)
 #' blr_fmeasure <- collect(select(blr_summary$fMeasureByThreshold, "threshold", "F-Measure"))
-=======
-#' df <- createDataFrame(iris)
-#' training <- df[df$Species %in% c("versicolor", "virginica"), ]
-#' model <- spark.logit(training, Species ~ ., regParam = 0.5)
-#' summary <- summary(model)
-#'
-#' # fitted values on training data
-#' fitted <- predict(model, training)
-#'
->>>>>>> 3e307b49
 #' # save fitted model to input path
 #' path <- "path/to/model"
 #' write.ml(model, path)
@@ -801,12 +781,8 @@
 setMethod("spark.logit", signature(data = "SparkDataFrame", formula = "formula"),
           function(data, formula, regParam = 0.0, elasticNetParam = 0.0, maxIter = 100,
                    tol = 1E-6, family = "auto", standardization = TRUE,
-<<<<<<< HEAD
                    thresholds = 0.5, weightCol = NULL, aggregationDepth = 2,
                    probabilityCol = "probability") {
-=======
-                   thresholds = 0.5, weightCol = NULL) {
->>>>>>> 3e307b49
             formula <- paste(deparse(formula), collapse = "")
 
             if (is.null(weightCol)) {
@@ -818,12 +794,8 @@
                                 as.numeric(elasticNetParam), as.integer(maxIter),
                                 as.numeric(tol), as.character(family),
                                 as.logical(standardization), as.array(thresholds),
-<<<<<<< HEAD
                                 as.character(weightCol), as.integer(aggregationDepth),
                                 as.character(probabilityCol))
-=======
-                                as.character(weightCol))
->>>>>>> 3e307b49
             new("LogisticRegressionModel", jobj = jobj)
           })
 
